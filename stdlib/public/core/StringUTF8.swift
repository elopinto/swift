--- conflicted
+++ resolved
@@ -217,11 +217,7 @@
     ///   `position != endIndex`.
     public subscript(position: Index) -> UTF8.CodeUnit {
       let result: UTF8.CodeUnit = numericCast(position._buffer & 0xFF)
-<<<<<<< HEAD
-      _require(result != 0xFF, "can not subscript using endIndex")
-=======
-      _precondition(result != 0xFF, "cannot subscript using endIndex")
->>>>>>> ff74e8e8
+      _require(result != 0xFF, "cannot subscript using endIndex")
       return result
     }
 
