//===----------------------------------------------------------------------===//
//
// This source file is part of the Swift.org open source project
//
// Copyright (c) 2014 - 2017 Apple Inc. and the Swift project authors
// Licensed under Apache License v2.0 with Runtime Library Exception
//
// See https://swift.org/LICENSE.txt for license information
// See https://swift.org/CONTRIBUTORS.txt for the list of Swift project authors
//
//===----------------------------------------------------------------------===//

@_exported import Foundation // Clang module
import CoreFoundation
import Darwin
import _SwiftFoundationOverlayShims

//===----------------------------------------------------------------------===//
// NSError (as an out parameter).
//===----------------------------------------------------------------------===//

public typealias NSErrorPointer = AutoreleasingUnsafeMutablePointer<NSError?>?

// Note: NSErrorPointer becomes ErrorPointer in Swift 3.
public typealias ErrorPointer = NSErrorPointer

public // COMPILER_INTRINSIC
let _nilObjCError: Error = _GenericObjCError.nilError

@_silgen_name("swift_convertNSErrorToError")
public // COMPILER_INTRINSIC
func _convertNSErrorToError(_ error: NSError?) -> Error {
  if let error = error {
    return error
  }
  return _nilObjCError
}

@_silgen_name("swift_convertErrorToNSError")
public // COMPILER_INTRINSIC
func _convertErrorToNSError(_ error: Error) -> NSError {
  return unsafeDowncast(_bridgeErrorToNSError(error), to: NSError.self)
}

/// Describes an error that provides localized messages describing why
/// an error occurred and provides more information about the error.
public protocol LocalizedError : Error {
  /// A localized message describing what error occurred.
  var errorDescription: String? { get }

  /// A localized message describing the reason for the failure.
  var failureReason: String? { get }

  /// A localized message describing how one might recover from the failure.
  var recoverySuggestion: String? { get }

  /// A localized message providing "help" text if the user requests help.
  var helpAnchor: String? { get }
}

public extension LocalizedError {
  var errorDescription: String? { return nil }
  var failureReason: String? { return nil }
  var recoverySuggestion: String? { return nil }
  var helpAnchor: String? { return nil }
}

/// Class that implements the informal protocol
/// NSErrorRecoveryAttempting, which is used by NSError when it
/// attempts recovery from an error.
class _NSErrorRecoveryAttempter {
  @objc(attemptRecoveryFromError:optionIndex:delegate:didRecoverSelector:contextInfo:)
  func attemptRecovery(fromError nsError: NSError,
                       optionIndex recoveryOptionIndex: Int,
                       delegate: AnyObject?,
                       didRecoverSelector: Selector,
                       contextInfo: UnsafeMutableRawPointer?) {
    let error = nsError as Error as! RecoverableError
    error.attemptRecovery(optionIndex: recoveryOptionIndex) { success in
      __NSErrorPerformRecoverySelector(delegate, didRecoverSelector, success, contextInfo)
    }
  }

  @objc(attemptRecoveryFromError:optionIndex:)
  func attemptRecovery(fromError nsError: NSError,
                       optionIndex recoveryOptionIndex: Int) -> Bool {
    let error = nsError as Error as! RecoverableError
    return error.attemptRecovery(optionIndex: recoveryOptionIndex)
  }
}

/// Describes an error that may be recoverable by presenting several
/// potential recovery options to the user.
public protocol RecoverableError : Error {
  /// Provides a set of possible recovery options to present to the user.
  var recoveryOptions: [String] { get }

  /// Attempt to recover from this error when the user selected the
  /// option at the given index. This routine must call handler and
  /// indicate whether recovery was successful (or not).
  ///
  /// This entry point is used for recovery of errors handled at a
  /// "document" granularity, that do not affect the entire
  /// application.
  func attemptRecovery(optionIndex recoveryOptionIndex: Int,
                       resultHandler handler: (_ recovered: Bool) -> Void)

  /// Attempt to recover from this error when the user selected the
  /// option at the given index. Returns true to indicate
  /// successful recovery, and false otherwise.
  ///
  /// This entry point is used for recovery of errors handled at
  /// the "application" granularity, where nothing else in the
  /// application can proceed until the attempted error recovery
  /// completes.
  func attemptRecovery(optionIndex recoveryOptionIndex: Int) -> Bool
}

public extension RecoverableError {
  /// Default implementation that uses the application-model recovery
  /// mechanism (``attemptRecovery(optionIndex:)``) to implement
  /// document-modal recovery.
  func attemptRecovery(optionIndex recoveryOptionIndex: Int,
                       resultHandler handler: (_ recovered: Bool) -> Void) {
    handler(attemptRecovery(optionIndex: recoveryOptionIndex))
  }
}

/// Describes an error type that specifically provides a domain, code,
/// and user-info dictionary.
public protocol CustomNSError : Error {
  /// The domain of the error.
  static var errorDomain: String { get }

  /// The error code within the given domain.
  var errorCode: Int { get }

  /// The user-info dictionary.
  var errorUserInfo: [String : Any] { get }
}

public extension CustomNSError {
  /// Default domain of the error.
  static var errorDomain: String {
    return String(reflecting: self)
  }

  /// The error code within the given domain.
  var errorCode: Int {
    return _swift_getDefaultErrorCode(self)
  }

  /// The default user-info dictionary.
  var errorUserInfo: [String : Any] {
    return [:]
  }
}

extension CustomNSError where Self: RawRepresentable, Self.RawValue: SignedInteger {
  // The error code of Error with integral raw values is the raw value.
  public var errorCode: Int {
    return numericCast(self.rawValue)
  }
}

extension CustomNSError where Self: RawRepresentable, Self.RawValue: UnsignedInteger {
  // The error code of Error with integral raw values is the raw value.
  public var errorCode: Int {
    return numericCast(self.rawValue)
  }
}

public extension Error where Self : CustomNSError {
  /// Default implementation for customized NSErrors.
  var _domain: String { return Self.errorDomain }

  /// Default implementation for customized NSErrors.
  var _code: Int { return self.errorCode }
}

public extension Error where Self: CustomNSError, Self: RawRepresentable,
    Self.RawValue: SignedInteger {
  /// Default implementation for customized NSErrors.
  var _code: Int { return self.errorCode }  
}

public extension Error where Self: CustomNSError, Self: RawRepresentable,
    Self.RawValue: UnsignedInteger {
  /// Default implementation for customized NSErrors.
  var _code: Int { return self.errorCode }  
}

public extension Error {
  /// Retrieve the localized description for this error.
  var localizedDescription: String {
    return (self as NSError).localizedDescription
  }
}

internal let _errorDomainUserInfoProviderQueue = DispatchQueue(
  label: "SwiftFoundation._errorDomainUserInfoProviderQueue")

/// Retrieve the default userInfo dictionary for a given error.
@_silgen_name("swift_Foundation_getErrorDefaultUserInfo")
public func _swift_Foundation_getErrorDefaultUserInfo<T: Error>(_ error: T)
  -> AnyObject? {
  let hasUserInfoValueProvider: Bool

  // If the OS supports user info value providers, use those
  // to lazily populate the user-info dictionary for this domain.
  if #available(OSX 10.11, iOS 9.0, tvOS 9.0, watchOS 2.0, *) {
    // Note: the Cocoa error domain specifically excluded from
    // user-info value providers.
    let domain = error._domain
    if domain != NSCocoaErrorDomain {
      _errorDomainUserInfoProviderQueue.sync {
        if NSError.userInfoValueProvider(forDomain: domain) != nil { return }
        NSError.setUserInfoValueProvider(forDomain: domain) { (nsError, key) in
          let error = nsError as Error

          switch key {
          case NSLocalizedDescriptionKey:
            return (error as? LocalizedError)?.errorDescription

          case NSLocalizedFailureReasonErrorKey:
            return (error as? LocalizedError)?.failureReason

          case NSLocalizedRecoverySuggestionErrorKey:
            return (error as? LocalizedError)?.recoverySuggestion

          case NSHelpAnchorErrorKey:
            return (error as? LocalizedError)?.helpAnchor

          case NSLocalizedRecoveryOptionsErrorKey:
            return (error as? RecoverableError)?.recoveryOptions

          case NSRecoveryAttempterErrorKey:
            if error is RecoverableError {
              return _NSErrorRecoveryAttempter()
            }
            return nil

          default:
            return nil
          }
        }
      }
      assert(NSError.userInfoValueProvider(forDomain: domain) != nil)

      hasUserInfoValueProvider = true
    } else {
      hasUserInfoValueProvider = false
    }
  } else {
    hasUserInfoValueProvider = false
  }

  // Populate the user-info dictionary 
  var result: [String : Any]

  // Initialize with custom user-info.
  if let customNSError = error as? CustomNSError {
    result = customNSError.errorUserInfo
  } else {
    result = [:]
  }

  // Handle localized errors. If we registered a user-info value
  // provider, these will computed lazily.
  if !hasUserInfoValueProvider,
     let localizedError = error as? LocalizedError {
    if let description = localizedError.errorDescription {
      result[NSLocalizedDescriptionKey] = description
    }
    
    if let reason = localizedError.failureReason {
      result[NSLocalizedFailureReasonErrorKey] = reason
    }
    
    if let suggestion = localizedError.recoverySuggestion {   
      result[NSLocalizedRecoverySuggestionErrorKey] = suggestion
    }
    
    if let helpAnchor = localizedError.helpAnchor {   
      result[NSHelpAnchorErrorKey] = helpAnchor
    }
  }

  // Handle recoverable errors. If we registered a user-info value
  // provider, these will computed lazily.
  if !hasUserInfoValueProvider,
     let recoverableError = error as? RecoverableError {
    result[NSLocalizedRecoveryOptionsErrorKey] =
      recoverableError.recoveryOptions
    result[NSRecoveryAttempterErrorKey] = _NSErrorRecoveryAttempter()
  }

  return result as AnyObject
}

// NSError and CFError conform to the standard Error protocol. Compiler
// magic allows this to be done as a "toll-free" conversion when an NSError
// or CFError is used as an Error existential.

extension NSError : Error {
  public var _domain: String { return domain }
  public var _code: Int { return code }
  public var _userInfo: AnyObject? { return userInfo as NSDictionary }

  /// The "embedded" NSError is itself.
  public func _getEmbeddedNSError() -> AnyObject? {
    return self
  }
}

extension CFError : Error {
  public var _domain: String {
    return CFErrorGetDomain(self) as String
  }

  public var _code: Int {
    return CFErrorGetCode(self)
  }

  public var _userInfo: AnyObject? {
    return CFErrorCopyUserInfo(self) as AnyObject
  }

  /// The "embedded" NSError is itself.
  public func _getEmbeddedNSError() -> AnyObject? {
    return self
  }
}

// An error value to use when an Objective-C API indicates error
// but produces a nil error object.
public enum _GenericObjCError : Error {
  case nilError
}

/// An internal protocol to represent Swift error enums that map to standard
/// Cocoa NSError domains.
public protocol _ObjectiveCBridgeableError : Error {
  /// Produce a value of the error type corresponding to the given NSError,
  /// or return nil if it cannot be bridged.
  init?(_bridgedNSError: NSError)
}

/// A hook for the runtime to use _ObjectiveCBridgeableError in order to
/// attempt an "errorTypeValue as? SomeError" cast.
///
/// If the bridge succeeds, the bridged value is written to the uninitialized
/// memory pointed to by 'out', and true is returned. Otherwise, 'out' is
/// left uninitialized, and false is returned.
@_silgen_name("swift_stdlib_bridgeNSErrorToError")
public func _stdlib_bridgeNSErrorToError<
  T : _ObjectiveCBridgeableError
>(_ error: NSError, out: UnsafeMutablePointer<T>) -> Bool {
  if let bridged = T(_bridgedNSError: error) {
    out.initialize(to: bridged)
    return true
  } else {
    return false
  }
}

/// Helper protocol for _BridgedNSError, which used to provide
/// default implementations.
public protocol __BridgedNSError : Error {
  static var _nsErrorDomain: String { get }
}

// Allow two bridged NSError types to be compared.
extension __BridgedNSError
    where Self: RawRepresentable, Self.RawValue: SignedInteger {
  public static func ==(lhs: Self, rhs: Self) -> Bool {
    return lhs.rawValue == rhs.rawValue
  }
}

public extension __BridgedNSError 
    where Self: RawRepresentable, Self.RawValue: SignedInteger {
<<<<<<< HEAD
  public final var _domain: String { return Self._nsErrorDomain }
  public final var _code: Int { return Int(rawValue) }
=======
  public var _domain: String { return Self._nsErrorDomain }
  public var _code: Int { return Int(rawValue.toIntMax()) }
>>>>>>> 124b2937

  public init?(rawValue: RawValue) {
    self = unsafeBitCast(rawValue, to: Self.self)
  }

  public init?(_bridgedNSError: NSError) {
    if _bridgedNSError.domain != Self._nsErrorDomain {
      return nil
    }

    self.init(rawValue: RawValue(IntMax(_bridgedNSError.code)))
  }

  public var hashValue: Int { return _code }
}

// Allow two bridged NSError types to be compared.
extension __BridgedNSError
    where Self: RawRepresentable, Self.RawValue: UnsignedInteger {
  public static func ==(lhs: Self, rhs: Self) -> Bool {
    return lhs.rawValue == rhs.rawValue
  }
}

public extension __BridgedNSError
    where Self: RawRepresentable, Self.RawValue: UnsignedInteger {
<<<<<<< HEAD
  public final var _domain: String { return Self._nsErrorDomain }
  public final var _code: Int {
    return Int(bitPattern: UInt(rawValue))
=======
  public var _domain: String { return Self._nsErrorDomain }
  public var _code: Int {
    return Int(bitPattern: UInt(rawValue.toUIntMax()))
>>>>>>> 124b2937
  }

  public init?(rawValue: RawValue) {
    self = unsafeBitCast(rawValue, to: Self.self)
  }

  public init?(_bridgedNSError: NSError) {
    if _bridgedNSError.domain != Self._nsErrorDomain {
      return nil
    }

    self.init(rawValue: RawValue(UIntMax(UInt(_bridgedNSError.code))))
  }

  public var hashValue: Int { return _code }
}

/// Describes a raw representable type that is bridged to a particular
/// NSError domain.
///
/// This protocol is used primarily to generate the conformance to
/// _ObjectiveCBridgeableError for such an enum.
public protocol _BridgedNSError : __BridgedNSError,
                                  RawRepresentable,
                                  _ObjectiveCBridgeableError,
                                  Hashable {
  /// The NSError domain to which this type is bridged.
  static var _nsErrorDomain: String { get }
}

/// Describes a bridged error that stores the underlying NSError, so
/// it can be queried.
public protocol _BridgedStoredNSError :
     __BridgedNSError, _ObjectiveCBridgeableError, CustomNSError,
     Hashable {
  /// The type of an error code.
  associatedtype Code: _ErrorCodeProtocol

  /// The error code for the given error.
  var code: Code { get }

  //// Retrieves the embedded NSError.
  var _nsError: NSError { get }

  /// Create a new instance of the error type with the given embedded
  /// NSError.
  ///
  /// The \c error must have the appropriate domain for this error
  /// type.
  init(_nsError error: NSError)
}

/// TODO: Better way to do this?
internal func _stringDictToAnyHashableDict(_ input: [String : Any])
    -> [AnyHashable : Any] {
  var result = [AnyHashable : Any](minimumCapacity: input.count)
  for (k, v) in input {
    result[k] = v
  }
  return result
}

/// Various helper implementations for _BridgedStoredNSError
public extension _BridgedStoredNSError
    where Code: RawRepresentable, Code.RawValue: SignedInteger {
  // FIXME: Generalize to Integer.
  public var code: Code {
    return Code(rawValue: numericCast(_nsError.code))!
  }

  /// Initialize an error within this domain with the given ``code``
  /// and ``userInfo``.
  public init(_ code: Code, userInfo: [String : Any] = [:]) {
    self.init(_nsError: NSError(domain: Self._nsErrorDomain,
                                code: numericCast(code.rawValue),
                                userInfo: _stringDictToAnyHashableDict(userInfo)))
  }

  /// The user-info dictionary for an error that was bridged from
  /// NSError.
  var userInfo: [String : Any] { return errorUserInfo }
}

/// Various helper implementations for _BridgedStoredNSError
public extension _BridgedStoredNSError
    where Code: RawRepresentable, Code.RawValue: UnsignedInteger {
  // FIXME: Generalize to Integer.
  public var code: Code {
    return Code(rawValue: numericCast(_nsError.code))!
  }

  /// Initialize an error within this domain with the given ``code``
  /// and ``userInfo``.
  public init(_ code: Code, userInfo: [String : Any] = [:]) {
    self.init(_nsError: NSError(domain: Self._nsErrorDomain,
                                code: numericCast(code.rawValue),
                                userInfo: _stringDictToAnyHashableDict(userInfo)))
  }
}

/// Implementation of __BridgedNSError for all _BridgedStoredNSErrors.
public extension _BridgedStoredNSError {
  /// Default implementation of ``init(_bridgedNSError)`` to provide
  /// bridging from NSError.
  public init?(_bridgedNSError error: NSError) {
    if error.domain != Self._nsErrorDomain {
      return nil
    }

    self.init(_nsError: error)
  }
}

/// Implementation of CustomNSError for all _BridgedStoredNSErrors.
public extension _BridgedStoredNSError {
  // FIXME: Would prefer to have a clear "extract an NSError
  // directly" operation.

  static var errorDomain: String { return _nsErrorDomain }

  var errorCode: Int { return _nsError.code }

  var errorUserInfo: [String : Any] {
    var result: [String : Any] = [:]
    for (key, value) in _nsError.userInfo {
      guard let stringKey = key.base as? String else { continue }
      result[stringKey] = value
    }
    return result
  }
}

/// Implementation of Hashable for all _BridgedStoredNSErrors.
public extension _BridgedStoredNSError {
  var hashValue: Int {
    return _nsError.hashValue
  }
}

/// Describes the code of an error.
public protocol _ErrorCodeProtocol : Equatable {
  /// The corresponding error code.
  associatedtype _ErrorType

  // FIXME: We want _ErrorType to be _BridgedStoredNSError and have its
  // Code match Self, but we cannot express those requirements yet.
}

extension _ErrorCodeProtocol where Self._ErrorType: _BridgedStoredNSError {
  /// Allow one to match an error code against an arbitrary error.
  public static func ~=(match: Self, error: Error) -> Bool {
    guard let specificError = error as? Self._ErrorType else { return false }

    // FIXME: Work around IRGen crash when we set Code == Code._ErrorType.Code.
    let specificCode = specificError.code as! Self
    return match == specificCode
  }
}

extension _BridgedStoredNSError {
  /// Retrieve the embedded NSError from a bridged, stored NSError.
  public func _getEmbeddedNSError() -> AnyObject? {
    return _nsError
  }

  public static func == (lhs: Self, rhs: Self) -> Bool {
    return lhs._nsError.isEqual(rhs._nsError)
  }
}

@available(*, unavailable, renamed: "CocoaError")
public typealias NSCocoaError = CocoaError

/// Describes errors within the Cocoa error domain.
public struct CocoaError : _BridgedStoredNSError {
  public let _nsError: NSError

  public init(_nsError error: NSError) {
    precondition(error.domain == NSCocoaErrorDomain)
    self._nsError = error
  }

  public static var _nsErrorDomain: String { return NSCocoaErrorDomain }

  /// The error code itself.
  public struct Code : RawRepresentable, _ErrorCodeProtocol {
    public typealias _ErrorType = CocoaError

    public let rawValue: Int

    public init(rawValue: Int) {
      self.rawValue = rawValue
    }
  }
}

public extension CocoaError {
  private var _nsUserInfo: [AnyHashable : Any] {
    return (self as NSError).userInfo
  }

  /// The file path associated with the error, if any.
  var filePath: String? {
    return _nsUserInfo[NSFilePathErrorKey as NSString] as? String
  }

  /// The string encoding associated with this error, if any.
  var stringEncoding: String.Encoding? {
    return (_nsUserInfo[NSStringEncodingErrorKey as NSString] as? NSNumber)
             .map { String.Encoding(rawValue: $0.uintValue) }
  }

  /// The underlying error behind this error, if any.
  var underlying: Error? {
    return _nsUserInfo[NSUnderlyingErrorKey as NSString] as? Error
  }

  /// The URL associated with this error, if any.
  var url: URL? {
    return _nsUserInfo[NSURLErrorKey as NSString] as? URL
  }
}

extension CocoaError.Code {
  public static var fileNoSuchFile: CocoaError.Code {
    return CocoaError.Code(rawValue: 4)
  }
  public static var fileLocking: CocoaError.Code {
    return CocoaError.Code(rawValue: 255)
  }
  public static var fileReadUnknown: CocoaError.Code {
    return CocoaError.Code(rawValue: 256)
  }
  public static var fileReadNoPermission: CocoaError.Code {
    return CocoaError.Code(rawValue: 257)
  }
  public static var fileReadInvalidFileName: CocoaError.Code {
    return CocoaError.Code(rawValue: 258)
  }
  public static var fileReadCorruptFile: CocoaError.Code {
    return CocoaError.Code(rawValue: 259)
  }
  public static var fileReadNoSuchFile: CocoaError.Code {
    return CocoaError.Code(rawValue: 260)
  }
  public static var fileReadInapplicableStringEncoding: CocoaError.Code {
    return CocoaError.Code(rawValue: 261)
  }
  public static var fileReadUnsupportedScheme: CocoaError.Code {
    return CocoaError.Code(rawValue: 262)
  }

  @available(OSX, introduced: 10.5) @available(iOS, introduced: 2.0)
  public static var fileReadTooLarge: CocoaError.Code {
    return CocoaError.Code(rawValue: 263)
  }

  @available(OSX, introduced: 10.5) @available(iOS, introduced: 2.0)
  public static var fileReadUnknownStringEncoding: CocoaError.Code {
    return CocoaError.Code(rawValue: 264)
  }

  public static var fileWriteUnknown: CocoaError.Code {
    return CocoaError.Code(rawValue: 512)
  }
  public static var fileWriteNoPermission: CocoaError.Code {
    return CocoaError.Code(rawValue: 513)
  }
  public static var fileWriteInvalidFileName: CocoaError.Code {
    return CocoaError.Code(rawValue: 514)
  }

  @available(OSX, introduced: 10.7) @available(iOS, introduced: 5.0)
  public static var fileWriteFileExists: CocoaError.Code {
    return CocoaError.Code(rawValue: 516)
  }

  public static var fileWriteInapplicableStringEncoding: CocoaError.Code {
    return CocoaError.Code(rawValue: 517)
  }
  public static var fileWriteUnsupportedScheme: CocoaError.Code {
    return CocoaError.Code(rawValue: 518)
  }
  public static var fileWriteOutOfSpace: CocoaError.Code {
    return CocoaError.Code(rawValue: 640)
  }

  @available(OSX, introduced: 10.6) @available(iOS, introduced: 4.0)
  public static var fileWriteVolumeReadOnly: CocoaError.Code {
    return CocoaError.Code(rawValue: 642)
  }

  @available(OSX, introduced: 10.11) @available(iOS, unavailable)
  public static var fileManagerUnmountUnknown: CocoaError.Code {
    return CocoaError.Code(rawValue: 768)
  }

  @available(OSX, introduced: 10.11) @available(iOS, unavailable)
  public static var fileManagerUnmountBusy: CocoaError.Code {
    return CocoaError.Code(rawValue: 769)
  }

  public static var keyValueValidation: CocoaError.Code {
    return CocoaError.Code(rawValue: 1024)
  }
  public static var formatting: CocoaError.Code {
    return CocoaError.Code(rawValue: 2048)
  }
  public static var userCancelled: CocoaError.Code {
    return CocoaError.Code(rawValue: 3072)
  }

  @available(OSX, introduced: 10.8) @available(iOS, introduced: 6.0)
  public static var featureUnsupported: CocoaError.Code {
    return CocoaError.Code(rawValue: 3328)
  }

  @available(OSX, introduced: 10.5) @available(iOS, introduced: 2.0)
  public static var executableNotLoadable: CocoaError.Code {
    return CocoaError.Code(rawValue: 3584)
  }

  @available(OSX, introduced: 10.5) @available(iOS, introduced: 2.0)
  public static var executableArchitectureMismatch: CocoaError.Code {
    return CocoaError.Code(rawValue: 3585)
  }

  @available(OSX, introduced: 10.5) @available(iOS, introduced: 2.0)
  public static var executableRuntimeMismatch: CocoaError.Code {
    return CocoaError.Code(rawValue: 3586)
  }

  @available(OSX, introduced: 10.5) @available(iOS, introduced: 2.0)
  public static var executableLoad: CocoaError.Code {
    return CocoaError.Code(rawValue: 3587)
  }

  @available(OSX, introduced: 10.5) @available(iOS, introduced: 2.0)
  public static var executableLink: CocoaError.Code {
    return CocoaError.Code(rawValue: 3588)
  }

  @available(OSX, introduced: 10.6) @available(iOS, introduced: 4.0)
  public static var propertyListReadCorrupt: CocoaError.Code {
    return CocoaError.Code(rawValue: 3840)
  }

  @available(OSX, introduced: 10.6) @available(iOS, introduced: 4.0)
  public static var propertyListReadUnknownVersion: CocoaError.Code {
    return CocoaError.Code(rawValue: 3841)
  }

  @available(OSX, introduced: 10.6) @available(iOS, introduced: 4.0)
  public static var propertyListReadStream: CocoaError.Code {
    return CocoaError.Code(rawValue: 3842)
  }

  @available(OSX, introduced: 10.6) @available(iOS, introduced: 4.0)
  public static var propertyListWriteStream: CocoaError.Code {
    return CocoaError.Code(rawValue: 3851)
  }

  @available(OSX, introduced: 10.10) @available(iOS, introduced: 8.0)
  public static var propertyListWriteInvalid: CocoaError.Code {
    return CocoaError.Code(rawValue: 3852)
  }

  @available(OSX, introduced: 10.8) @available(iOS, introduced: 6.0)
  public static var xpcConnectionInterrupted: CocoaError.Code {
    return CocoaError.Code(rawValue: 4097)
  }

  @available(OSX, introduced: 10.8) @available(iOS, introduced: 6.0)
  public static var xpcConnectionInvalid: CocoaError.Code {
    return CocoaError.Code(rawValue: 4099)
  }

  @available(OSX, introduced: 10.8) @available(iOS, introduced: 6.0)
  public static var xpcConnectionReplyInvalid: CocoaError.Code {
    return CocoaError.Code(rawValue: 4101)
  }

  @available(OSX, introduced: 10.9) @available(iOS, introduced: 7.0)
  public static var ubiquitousFileUnavailable: CocoaError.Code {
    return CocoaError.Code(rawValue: 4353)
  }

  @available(OSX, introduced: 10.9) @available(iOS, introduced: 7.0)
  public static var ubiquitousFileNotUploadedDueToQuota: CocoaError.Code {
    return CocoaError.Code(rawValue: 4354)
  }

  @available(OSX, introduced: 10.9) @available(iOS, introduced: 7.0)
  public static var ubiquitousFileUbiquityServerNotAvailable: CocoaError.Code {
    return CocoaError.Code(rawValue: 4355)
  }

  @available(OSX, introduced: 10.10) @available(iOS, introduced: 8.0)
  public static var userActivityHandoffFailed: CocoaError.Code {
    return CocoaError.Code(rawValue: 4608)
  }

  @available(OSX, introduced: 10.10) @available(iOS, introduced: 8.0)
  public static var userActivityConnectionUnavailable: CocoaError.Code {
    return CocoaError.Code(rawValue: 4609)
  }

  @available(OSX, introduced: 10.10) @available(iOS, introduced: 8.0)
  public static var userActivityRemoteApplicationTimedOut: CocoaError.Code {
    return CocoaError.Code(rawValue: 4610)
  }

  @available(OSX, introduced: 10.10) @available(iOS, introduced: 8.0)
  public static var userActivityHandoffUserInfoTooLarge: CocoaError.Code {
    return CocoaError.Code(rawValue: 4611)
  }

  @available(OSX, introduced: 10.11) @available(iOS, introduced: 9.0)
  public static var coderReadCorrupt: CocoaError.Code {
    return CocoaError.Code(rawValue: 4864)
  }

  @available(OSX, introduced: 10.11) @available(iOS, introduced: 9.0)
  public static var coderValueNotFound: CocoaError.Code {
    return CocoaError.Code(rawValue: 4865)
  }
}

extension CocoaError.Code {
  @available(*, deprecated, renamed: "fileNoSuchFile")
  public static var fileNoSuchFileError: CocoaError.Code {
    return CocoaError.Code(rawValue: 4)
  }
  @available(*, deprecated, renamed: "fileLocking")
  public static var fileLockingError: CocoaError.Code {
    return CocoaError.Code(rawValue: 255)
  }
  @available(*, deprecated, renamed: "fileReadUnknown")
  public static var fileReadUnknownError: CocoaError.Code {
    return CocoaError.Code(rawValue: 256)
  }
  @available(*, deprecated, renamed: "fileReadNoPermission")
  public static var fileReadNoPermissionError: CocoaError.Code {
    return CocoaError.Code(rawValue: 257)
  }
  @available(*, deprecated, renamed: "fileReadInvalidFileName")
  public static var fileReadInvalidFileNameError: CocoaError.Code {
    return CocoaError.Code(rawValue: 258)
  }
  @available(*, deprecated, renamed: "fileReadCorruptFile")
  public static var fileReadCorruptFileError: CocoaError.Code {
    return CocoaError.Code(rawValue: 259)
  }
  @available(*, deprecated, renamed: "fileReadNoSuchFile")
  public static var fileReadNoSuchFileError: CocoaError.Code {
    return CocoaError.Code(rawValue: 260)
  }
  @available(*, deprecated, renamed: "fileReadInapplicableStringEncoding")
  public static var fileReadInapplicableStringEncodingError: CocoaError.Code {
    return CocoaError.Code(rawValue: 261)
  }
  @available(*, deprecated, renamed: "fileReadUnsupportedScheme")
  public static var fileReadUnsupportedSchemeError: CocoaError.Code {
    return CocoaError.Code(rawValue: 262)
  }

  @available(OSX, introduced: 10.5) @available(iOS, introduced: 2.0)
  @available(*, deprecated, renamed: "fileReadTooLarge")
  public static var fileReadTooLargeError: CocoaError.Code {
    return CocoaError.Code(rawValue: 263)
  }

  @available(OSX, introduced: 10.5) @available(iOS, introduced: 2.0)
  @available(*, deprecated, renamed: "fileReadUnknownStringEncoding")
  public static var fileReadUnknownStringEncodingError: CocoaError.Code {
    return CocoaError.Code(rawValue: 264)
  }

  @available(*, deprecated, renamed: "fileWriteUnknown")
  public static var fileWriteUnknownError: CocoaError.Code {
    return CocoaError.Code(rawValue: 512)
  }

  @available(*, deprecated, renamed: "fileWriteNoPermission")
  public static var fileWriteNoPermissionError: CocoaError.Code {
    return CocoaError.Code(rawValue: 513)
  }

  @available(*, deprecated, renamed: "fileWriteInvalidFileName")
  public static var fileWriteInvalidFileNameError: CocoaError.Code {
    return CocoaError.Code(rawValue: 514)
  }

  @available(OSX, introduced: 10.7) @available(iOS, introduced: 5.0)
  @available(*, deprecated, renamed: "fileWriteFileExists")
  public static var fileWriteFileExistsError: CocoaError.Code {
    return CocoaError.Code(rawValue: 516)
  }

  @available(*, deprecated, renamed: "fileWriteInapplicableStringEncoding")
  public static var fileWriteInapplicableStringEncodingError: CocoaError.Code {
    return CocoaError.Code(rawValue: 517)
  }

  @available(*, deprecated, renamed: "fileWriteUnsupportedScheme")
  public static var fileWriteUnsupportedSchemeError: CocoaError.Code {
    return CocoaError.Code(rawValue: 518)
  }

  @available(*, deprecated, renamed: "fileWriteOutOfSpace")
  public static var fileWriteOutOfSpaceError: CocoaError.Code {
    return CocoaError.Code(rawValue: 640)
  }

  @available(OSX, introduced: 10.6) @available(iOS, introduced: 4.0)
  @available(*, deprecated, renamed: "fileWriteVolumeReadOnly")
  public static var fileWriteVolumeReadOnlyError: CocoaError.Code {
    return CocoaError.Code(rawValue: 642)
  }

  @available(OSX, introduced: 10.11) @available(iOS, unavailable)
  @available(*, deprecated, renamed: "fileManagerUnmountUnknown")
  public static var fileManagerUnmountUnknownError: CocoaError.Code {
    return CocoaError.Code(rawValue: 768)
  }

  @available(OSX, introduced: 10.11) @available(iOS, unavailable)
  @available(*, deprecated, renamed: "fileManagerUnmountBusy")
  public static var fileManagerUnmountBusyError: CocoaError.Code {
    return CocoaError.Code(rawValue: 769)
  }

  @available(*, deprecated, renamed: "keyValueValidation")
  public static var keyValueValidationError: CocoaError.Code {
    return CocoaError.Code(rawValue: 1024)
  }

  @available(*, deprecated, renamed: "formatting")
  public static var formattingError: CocoaError.Code {
    return CocoaError.Code(rawValue: 2048)
  }

  @available(*, deprecated, renamed: "userCancelled")
  public static var userCancelledError: CocoaError.Code {
    return CocoaError.Code(rawValue: 3072)
  }

  @available(OSX, introduced: 10.8) @available(iOS, introduced: 6.0)
  @available(*, deprecated, renamed: "featureUnsupported")
  public static var featureUnsupportedError: CocoaError.Code {
    return CocoaError.Code(rawValue: 3328)
  }

  @available(OSX, introduced: 10.5) @available(iOS, introduced: 2.0)
  @available(*, deprecated, renamed: "executableNotLoadable")
  public static var executableNotLoadableError: CocoaError.Code {
    return CocoaError.Code(rawValue: 3584)
  }

  @available(OSX, introduced: 10.5) @available(iOS, introduced: 2.0)
  @available(*, deprecated, renamed: "executableArchitectureMismatch")
  public static var executableArchitectureMismatchError: CocoaError.Code {
    return CocoaError.Code(rawValue: 3585)
  }

  @available(OSX, introduced: 10.5) @available(iOS, introduced: 2.0)
  @available(*, deprecated, renamed: "executableRuntimeMismatch")
  public static var executableRuntimeMismatchError: CocoaError.Code {
    return CocoaError.Code(rawValue: 3586)
  }

  @available(OSX, introduced: 10.5) @available(iOS, introduced: 2.0)
  @available(*, deprecated, renamed: "executableLoad")
  public static var executableLoadError: CocoaError.Code {
    return CocoaError.Code(rawValue: 3587)
  }

  @available(OSX, introduced: 10.5) @available(iOS, introduced: 2.0)
  @available(*, deprecated, renamed: "executableLink")
  public static var executableLinkError: CocoaError.Code {
    return CocoaError.Code(rawValue: 3588)
  }

  @available(OSX, introduced: 10.6) @available(iOS, introduced: 4.0)
  @available(*, deprecated, renamed: "propertyListReadCorrupt")
  public static var propertyListReadCorruptError: CocoaError.Code {
    return CocoaError.Code(rawValue: 3840)
  }

  @available(OSX, introduced: 10.6) @available(iOS, introduced: 4.0)
  @available(*, deprecated, renamed: "propertyListReadUnknownVersion")
  public static var propertyListReadUnknownVersionError: CocoaError.Code {
    return CocoaError.Code(rawValue: 3841)
  }

  @available(OSX, introduced: 10.6) @available(iOS, introduced: 4.0)
  @available(*, deprecated, renamed: "propertyListReadStream")
  public static var propertyListReadStreamError: CocoaError.Code {
    return CocoaError.Code(rawValue: 3842)
  }

  @available(OSX, introduced: 10.6) @available(iOS, introduced: 4.0)
  @available(*, deprecated, renamed: "propertyListWriteStream")
  public static var propertyListWriteStreamError: CocoaError.Code {
    return CocoaError.Code(rawValue: 3851)
  }

  @available(OSX, introduced: 10.10) @available(iOS, introduced: 8.0)
  @available(*, deprecated, renamed: "propertyListWriteInvalid")
  public static var propertyListWriteInvalidError: CocoaError.Code {
    return CocoaError.Code(rawValue: 3852)
  }

  @available(OSX, introduced: 10.9) @available(iOS, introduced: 7.0)
  @available(*, deprecated, renamed: "ubiquitousFileUnavailable")
  public static var ubiquitousFileUnavailableError: CocoaError.Code {
    return CocoaError.Code(rawValue: 4353)
  }

  @available(OSX, introduced: 10.9) @available(iOS, introduced: 7.0)
  @available(*, deprecated, renamed: "ubiquitousFileNotUploadedDueToQuota")
  public static var ubiquitousFileNotUploadedDueToQuotaError: CocoaError.Code {
    return CocoaError.Code(rawValue: 4354)
  }

  @available(OSX, introduced: 10.10) @available(iOS, introduced: 8.0)
  @available(*, deprecated, renamed: "userActivityHandoffFailed")
  public static var userActivityHandoffFailedError: CocoaError.Code {
    return CocoaError.Code(rawValue: 4608)
  }

  @available(OSX, introduced: 10.10) @available(iOS, introduced: 8.0)
  @available(*, deprecated, renamed: "userActivityConnectionUnavailable")
  public static var userActivityConnectionUnavailableError: CocoaError.Code {
    return CocoaError.Code(rawValue: 4609)
  }

  @available(OSX, introduced: 10.10) @available(iOS, introduced: 8.0)
  @available(*, deprecated, renamed: "userActivityRemoteApplicationTimedOut")
  public static var userActivityRemoteApplicationTimedOutError: CocoaError.Code {
    return CocoaError.Code(rawValue: 4610)
  }

  @available(OSX, introduced: 10.10) @available(iOS, introduced: 8.0)
  @available(*, deprecated, renamed: "userActivityHandoffUserInfoTooLarge")
  public static var userActivityHandoffUserInfoTooLargeError: CocoaError.Code {
    return CocoaError.Code(rawValue: 4611)
  }

  @available(OSX, introduced: 10.11) @available(iOS, introduced: 9.0)
  @available(*, deprecated, renamed: "coderReadCorrupt")
  public static var coderReadCorruptError: CocoaError.Code {
    return CocoaError.Code(rawValue: 4864)
  }

  @available(OSX, introduced: 10.11) @available(iOS, introduced: 9.0)
  @available(*, deprecated, renamed: "coderValueNotFound")
  public static var coderValueNotFoundError: CocoaError.Code {
    return CocoaError.Code(rawValue: 4865)
  }
}

extension CocoaError {
  public static var fileNoSuchFile: CocoaError.Code {
    return CocoaError.Code(rawValue: 4)
  }
  public static var fileLocking: CocoaError.Code {
    return CocoaError.Code(rawValue: 255)
  }
  public static var fileReadUnknown: CocoaError.Code {
    return CocoaError.Code(rawValue: 256)
  }
  public static var fileReadNoPermission: CocoaError.Code {
    return CocoaError.Code(rawValue: 257)
  }
  public static var fileReadInvalidFileName: CocoaError.Code {
    return CocoaError.Code(rawValue: 258)
  }
  public static var fileReadCorruptFile: CocoaError.Code {
    return CocoaError.Code(rawValue: 259)
  }
  public static var fileReadNoSuchFile: CocoaError.Code {
    return CocoaError.Code(rawValue: 260)
  }
  public static var fileReadInapplicableStringEncoding: CocoaError.Code {
    return CocoaError.Code(rawValue: 261)
  }
  public static var fileReadUnsupportedScheme: CocoaError.Code {
    return CocoaError.Code(rawValue: 262)
  }

  @available(OSX, introduced: 10.5) @available(iOS, introduced: 2.0)
  public static var fileReadTooLarge: CocoaError.Code {
    return CocoaError.Code(rawValue: 263)
  }

  @available(OSX, introduced: 10.5) @available(iOS, introduced: 2.0)
  public static var fileReadUnknownStringEncoding: CocoaError.Code {
    return CocoaError.Code(rawValue: 264)
  }

  public static var fileWriteUnknown: CocoaError.Code {
    return CocoaError.Code(rawValue: 512)
  }
  public static var fileWriteNoPermission: CocoaError.Code {
    return CocoaError.Code(rawValue: 513)
  }
  public static var fileWriteInvalidFileName: CocoaError.Code {
    return CocoaError.Code(rawValue: 514)
  }

  @available(OSX, introduced: 10.7) @available(iOS, introduced: 5.0)
  public static var fileWriteFileExists: CocoaError.Code {
    return CocoaError.Code(rawValue: 516)
  }

  public static var fileWriteInapplicableStringEncoding: CocoaError.Code {
    return CocoaError.Code(rawValue: 517)
  }
  public static var fileWriteUnsupportedScheme: CocoaError.Code {
    return CocoaError.Code(rawValue: 518)
  }
  public static var fileWriteOutOfSpace: CocoaError.Code {
    return CocoaError.Code(rawValue: 640)
  }

  @available(OSX, introduced: 10.6) @available(iOS, introduced: 4.0)
  public static var fileWriteVolumeReadOnly: CocoaError.Code {
    return CocoaError.Code(rawValue: 642)
  }

  @available(OSX, introduced: 10.11) @available(iOS, unavailable)
  public static var fileManagerUnmountUnknown: CocoaError.Code {
    return CocoaError.Code(rawValue: 768)
  }

  @available(OSX, introduced: 10.11) @available(iOS, unavailable)
  public static var fileManagerUnmountBusy: CocoaError.Code {
    return CocoaError.Code(rawValue: 769)
  }

  public static var keyValueValidation: CocoaError.Code {
    return CocoaError.Code(rawValue: 1024)
  }
  public static var formatting: CocoaError.Code {
    return CocoaError.Code(rawValue: 2048)
  }
  public static var userCancelled: CocoaError.Code {
    return CocoaError.Code(rawValue: 3072)
  }

  @available(OSX, introduced: 10.8) @available(iOS, introduced: 6.0)
  public static var featureUnsupported: CocoaError.Code {
    return CocoaError.Code(rawValue: 3328)
  }

  @available(OSX, introduced: 10.5) @available(iOS, introduced: 2.0)
  public static var executableNotLoadable: CocoaError.Code {
    return CocoaError.Code(rawValue: 3584)
  }

  @available(OSX, introduced: 10.5) @available(iOS, introduced: 2.0)
  public static var executableArchitectureMismatch: CocoaError.Code {
    return CocoaError.Code(rawValue: 3585)
  }

  @available(OSX, introduced: 10.5) @available(iOS, introduced: 2.0)
  public static var executableRuntimeMismatch: CocoaError.Code {
    return CocoaError.Code(rawValue: 3586)
  }

  @available(OSX, introduced: 10.5) @available(iOS, introduced: 2.0)
  public static var executableLoad: CocoaError.Code {
    return CocoaError.Code(rawValue: 3587)
  }

  @available(OSX, introduced: 10.5) @available(iOS, introduced: 2.0)
  public static var executableLink: CocoaError.Code {
    return CocoaError.Code(rawValue: 3588)
  }

  @available(OSX, introduced: 10.6) @available(iOS, introduced: 4.0)
  public static var propertyListReadCorrupt: CocoaError.Code {
    return CocoaError.Code(rawValue: 3840)
  }

  @available(OSX, introduced: 10.6) @available(iOS, introduced: 4.0)
  public static var propertyListReadUnknownVersion: CocoaError.Code {
    return CocoaError.Code(rawValue: 3841)
  }

  @available(OSX, introduced: 10.6) @available(iOS, introduced: 4.0)
  public static var propertyListReadStream: CocoaError.Code {
    return CocoaError.Code(rawValue: 3842)
  }

  @available(OSX, introduced: 10.6) @available(iOS, introduced: 4.0)
  public static var propertyListWriteStream: CocoaError.Code {
    return CocoaError.Code(rawValue: 3851)
  }

  @available(OSX, introduced: 10.10) @available(iOS, introduced: 8.0)
  public static var propertyListWriteInvalid: CocoaError.Code {
    return CocoaError.Code(rawValue: 3852)
  }

  @available(OSX, introduced: 10.8) @available(iOS, introduced: 6.0)
  public static var xpcConnectionInterrupted: CocoaError.Code {
    return CocoaError.Code(rawValue: 4097)
  }

  @available(OSX, introduced: 10.8) @available(iOS, introduced: 6.0)
  public static var xpcConnectionInvalid: CocoaError.Code {
    return CocoaError.Code(rawValue: 4099)
  }

  @available(OSX, introduced: 10.8) @available(iOS, introduced: 6.0)
  public static var xpcConnectionReplyInvalid: CocoaError.Code {
    return CocoaError.Code(rawValue: 4101)
  }

  @available(OSX, introduced: 10.9) @available(iOS, introduced: 7.0)
  public static var ubiquitousFileUnavailable: CocoaError.Code {
    return CocoaError.Code(rawValue: 4353)
  }

  @available(OSX, introduced: 10.9) @available(iOS, introduced: 7.0)
  public static var ubiquitousFileNotUploadedDueToQuota: CocoaError.Code {
    return CocoaError.Code(rawValue: 4354)
  }

  @available(OSX, introduced: 10.9) @available(iOS, introduced: 7.0)
  public static var ubiquitousFileUbiquityServerNotAvailable: CocoaError.Code {
    return CocoaError.Code(rawValue: 4355)
  }

  @available(OSX, introduced: 10.10) @available(iOS, introduced: 8.0)
  public static var userActivityHandoffFailed: CocoaError.Code {
    return CocoaError.Code(rawValue: 4608)
  }

  @available(OSX, introduced: 10.10) @available(iOS, introduced: 8.0)
  public static var userActivityConnectionUnavailable: CocoaError.Code {
    return CocoaError.Code(rawValue: 4609)
  }

  @available(OSX, introduced: 10.10) @available(iOS, introduced: 8.0)
  public static var userActivityRemoteApplicationTimedOut: CocoaError.Code {
    return CocoaError.Code(rawValue: 4610)
  }

  @available(OSX, introduced: 10.10) @available(iOS, introduced: 8.0)
  public static var userActivityHandoffUserInfoTooLarge: CocoaError.Code {
    return CocoaError.Code(rawValue: 4611)
  }

  @available(OSX, introduced: 10.11) @available(iOS, introduced: 9.0)
  public static var coderReadCorrupt: CocoaError.Code {
    return CocoaError.Code(rawValue: 4864)
  }

  @available(OSX, introduced: 10.11) @available(iOS, introduced: 9.0)
  public static var coderValueNotFound: CocoaError.Code {
    return CocoaError.Code(rawValue: 4865)
  }
}

extension CocoaError {
  @available(*, deprecated, renamed: "fileNoSuchFile")
  public static var fileNoSuchFileError: CocoaError.Code {
    return CocoaError.Code(rawValue: 4)
  }
  @available(*, deprecated, renamed: "fileLocking")
  public static var fileLockingError: CocoaError.Code {
    return CocoaError.Code(rawValue: 255)
  }
  @available(*, deprecated, renamed: "fileReadUnknown")
  public static var fileReadUnknownError: CocoaError.Code {
    return CocoaError.Code(rawValue: 256)
  }
  @available(*, deprecated, renamed: "fileReadNoPermission")
  public static var fileReadNoPermissionError: CocoaError.Code {
    return CocoaError.Code(rawValue: 257)
  }
  @available(*, deprecated, renamed: "fileReadInvalidFileName")
  public static var fileReadInvalidFileNameError: CocoaError.Code {
    return CocoaError.Code(rawValue: 258)
  }
  @available(*, deprecated, renamed: "fileReadCorruptFile")
  public static var fileReadCorruptFileError: CocoaError.Code {
    return CocoaError.Code(rawValue: 259)
  }
  @available(*, deprecated, renamed: "fileReadNoSuchFile")
  public static var fileReadNoSuchFileError: CocoaError.Code {
    return CocoaError.Code(rawValue: 260)
  }
  @available(*, deprecated, renamed: "fileReadInapplicableStringEncoding")
  public static var fileReadInapplicableStringEncodingError: CocoaError.Code {
    return CocoaError.Code(rawValue: 261)
  }
  @available(*, deprecated, renamed: "fileReadUnsupportedScheme")
  public static var fileReadUnsupportedSchemeError: CocoaError.Code {
    return CocoaError.Code(rawValue: 262)
  }

  @available(OSX, introduced: 10.5) @available(iOS, introduced: 2.0)
  @available(*, deprecated, renamed: "fileReadTooLarge")
  public static var fileReadTooLargeError: CocoaError.Code {
    return CocoaError.Code(rawValue: 263)
  }

  @available(OSX, introduced: 10.5) @available(iOS, introduced: 2.0)
  @available(*, deprecated, renamed: "fileReadUnknownStringEncoding")
  public static var fileReadUnknownStringEncodingError: CocoaError.Code {
    return CocoaError.Code(rawValue: 264)
  }

  @available(*, deprecated, renamed: "fileWriteUnknown")
  public static var fileWriteUnknownError: CocoaError.Code {
    return CocoaError.Code(rawValue: 512)
  }

  @available(*, deprecated, renamed: "fileWriteNoPermission")
  public static var fileWriteNoPermissionError: CocoaError.Code {
    return CocoaError.Code(rawValue: 513)
  }

  @available(*, deprecated, renamed: "fileWriteInvalidFileName")
  public static var fileWriteInvalidFileNameError: CocoaError.Code {
    return CocoaError.Code(rawValue: 514)
  }

  @available(OSX, introduced: 10.7) @available(iOS, introduced: 5.0)
  @available(*, deprecated, renamed: "fileWriteFileExists")
  public static var fileWriteFileExistsError: CocoaError.Code {
    return CocoaError.Code(rawValue: 516)
  }

  @available(*, deprecated, renamed: "fileWriteInapplicableStringEncoding")
  public static var fileWriteInapplicableStringEncodingError: CocoaError.Code {
    return CocoaError.Code(rawValue: 517)
  }

  @available(*, deprecated, renamed: "fileWriteUnsupportedScheme")
  public static var fileWriteUnsupportedSchemeError: CocoaError.Code {
    return CocoaError.Code(rawValue: 518)
  }

  @available(*, deprecated, renamed: "fileWriteOutOfSpace")
  public static var fileWriteOutOfSpaceError: CocoaError.Code {
    return CocoaError.Code(rawValue: 640)
  }

  @available(OSX, introduced: 10.6) @available(iOS, introduced: 4.0)
  @available(*, deprecated, renamed: "fileWriteVolumeReadOnly")
  public static var fileWriteVolumeReadOnlyError: CocoaError.Code {
    return CocoaError.Code(rawValue: 642)
  }

  @available(OSX, introduced: 10.11) @available(iOS, unavailable)
  @available(*, deprecated, renamed: "fileManagerUnmountUnknown")
  public static var fileManagerUnmountUnknownError: CocoaError.Code {
    return CocoaError.Code(rawValue: 768)
  }

  @available(OSX, introduced: 10.11) @available(iOS, unavailable)
  @available(*, deprecated, renamed: "fileManagerUnmountBusy")
  public static var fileManagerUnmountBusyError: CocoaError.Code {
    return CocoaError.Code(rawValue: 769)
  }

  @available(*, deprecated, renamed: "keyValueValidation")
  public static var keyValueValidationError: CocoaError.Code {
    return CocoaError.Code(rawValue: 1024)
  }

  @available(*, deprecated, renamed: "formatting")
  public static var formattingError: CocoaError.Code {
    return CocoaError.Code(rawValue: 2048)
  }

  @available(*, deprecated, renamed: "userCancelled")
  public static var userCancelledError: CocoaError.Code {
    return CocoaError.Code(rawValue: 3072)
  }

  @available(OSX, introduced: 10.8) @available(iOS, introduced: 6.0)
  @available(*, deprecated, renamed: "featureUnsupported")
  public static var featureUnsupportedError: CocoaError.Code {
    return CocoaError.Code(rawValue: 3328)
  }

  @available(OSX, introduced: 10.5) @available(iOS, introduced: 2.0)
  @available(*, deprecated, renamed: "executableNotLoadable")
  public static var executableNotLoadableError: CocoaError.Code {
    return CocoaError.Code(rawValue: 3584)
  }

  @available(OSX, introduced: 10.5) @available(iOS, introduced: 2.0)
  @available(*, deprecated, renamed: "executableArchitectureMismatch")
  public static var executableArchitectureMismatchError: CocoaError.Code {
    return CocoaError.Code(rawValue: 3585)
  }

  @available(OSX, introduced: 10.5) @available(iOS, introduced: 2.0)
  @available(*, deprecated, renamed: "executableRuntimeMismatch")
  public static var executableRuntimeMismatchError: CocoaError.Code {
    return CocoaError.Code(rawValue: 3586)
  }

  @available(OSX, introduced: 10.5) @available(iOS, introduced: 2.0)
  @available(*, deprecated, renamed: "executableLoad")
  public static var executableLoadError: CocoaError.Code {
    return CocoaError.Code(rawValue: 3587)
  }

  @available(OSX, introduced: 10.5) @available(iOS, introduced: 2.0)
  @available(*, deprecated, renamed: "executableLink")
  public static var executableLinkError: CocoaError.Code {
    return CocoaError.Code(rawValue: 3588)
  }

  @available(OSX, introduced: 10.6) @available(iOS, introduced: 4.0)
  @available(*, deprecated, renamed: "propertyListReadCorrupt")
  public static var propertyListReadCorruptError: CocoaError.Code {
    return CocoaError.Code(rawValue: 3840)
  }

  @available(OSX, introduced: 10.6) @available(iOS, introduced: 4.0)
  @available(*, deprecated, renamed: "propertyListReadUnknownVersion")
  public static var propertyListReadUnknownVersionError: CocoaError.Code {
    return CocoaError.Code(rawValue: 3841)
  }

  @available(OSX, introduced: 10.6) @available(iOS, introduced: 4.0)
  @available(*, deprecated, renamed: "propertyListReadStream")
  public static var propertyListReadStreamError: CocoaError.Code {
    return CocoaError.Code(rawValue: 3842)
  }

  @available(OSX, introduced: 10.6) @available(iOS, introduced: 4.0)
  @available(*, deprecated, renamed: "propertyListWriteStream")
  public static var propertyListWriteStreamError: CocoaError.Code {
    return CocoaError.Code(rawValue: 3851)
  }

  @available(OSX, introduced: 10.10) @available(iOS, introduced: 8.0)
  @available(*, deprecated, renamed: "propertyListWriteInvalid")
  public static var propertyListWriteInvalidError: CocoaError.Code {
    return CocoaError.Code(rawValue: 3852)
  }

  @available(OSX, introduced: 10.9) @available(iOS, introduced: 7.0)
  @available(*, deprecated, renamed: "ubiquitousFileUnavailable")
  public static var ubiquitousFileUnavailableError: CocoaError.Code {
    return CocoaError.Code(rawValue: 4353)
  }

  @available(OSX, introduced: 10.9) @available(iOS, introduced: 7.0)
  @available(*, deprecated, renamed: "ubiquitousFileNotUploadedDueToQuota")
  public static var ubiquitousFileNotUploadedDueToQuotaError: CocoaError.Code {
    return CocoaError.Code(rawValue: 4354)
  }

  @available(OSX, introduced: 10.10) @available(iOS, introduced: 8.0)
  @available(*, deprecated, renamed: "userActivityHandoffFailed")
  public static var userActivityHandoffFailedError: CocoaError.Code {
    return CocoaError.Code(rawValue: 4608)
  }

  @available(OSX, introduced: 10.10) @available(iOS, introduced: 8.0)
  @available(*, deprecated, renamed: "userActivityConnectionUnavailable")
  public static var userActivityConnectionUnavailableError: CocoaError.Code {
    return CocoaError.Code(rawValue: 4609)
  }

  @available(OSX, introduced: 10.10) @available(iOS, introduced: 8.0)
  @available(*, deprecated, renamed: "userActivityRemoteApplicationTimedOut")
  public static var userActivityRemoteApplicationTimedOutError: CocoaError.Code {
    return CocoaError.Code(rawValue: 4610)
  }

  @available(OSX, introduced: 10.10) @available(iOS, introduced: 8.0)
  @available(*, deprecated, renamed: "userActivityHandoffUserInfoTooLarge")
  public static var userActivityHandoffUserInfoTooLargeError: CocoaError.Code {
    return CocoaError.Code(rawValue: 4611)
  }

  @available(OSX, introduced: 10.11) @available(iOS, introduced: 9.0)
  @available(*, deprecated, renamed: "coderReadCorrupt")
  public static var coderReadCorruptError: CocoaError.Code {
    return CocoaError.Code(rawValue: 4864)
  }

  @available(OSX, introduced: 10.11) @available(iOS, introduced: 9.0)
  @available(*, deprecated, renamed: "coderValueNotFound")
  public static var coderValueNotFoundError: CocoaError.Code {
    return CocoaError.Code(rawValue: 4865)
  }
}

extension CocoaError {
  @available(OSX, introduced: 10.11) @available(iOS, introduced: 9.0)
  public var isCoderError: Bool {
    return code.rawValue >= 4864 && code.rawValue <= 4991
  }

  @available(OSX, introduced: 10.5) @available(iOS, introduced: 2.0)
  public var isExecutableError: Bool {
    return code.rawValue >= 3584 && code.rawValue <= 3839
  }

  public var isFileError: Bool {
    return code.rawValue >= 0 && code.rawValue <= 1023
  }

  public var isFormattingError: Bool {
    return code.rawValue >= 2048 && code.rawValue <= 2559
  }

  @available(OSX, introduced: 10.6) @available(iOS, introduced: 4.0)
  public var isPropertyListError: Bool {
    return code.rawValue >= 3840 && code.rawValue <= 4095
  }

  @available(OSX, introduced: 10.9) @available(iOS, introduced: 7.0)
  public var isUbiquitousFileError: Bool {
    return code.rawValue >= 4352 && code.rawValue <= 4607
  }

  @available(OSX, introduced: 10.10) @available(iOS, introduced: 8.0)
  public var isUserActivityError: Bool {
    return code.rawValue >= 4608 && code.rawValue <= 4863
  }

  public var isValidationError: Bool {
    return code.rawValue >= 1024 && code.rawValue <= 2047
  }

  @available(OSX, introduced: 10.8) @available(iOS, introduced: 6.0)
  public var isXPCConnectionError: Bool {
    return code.rawValue >= 4096 && code.rawValue <= 4224
  }
}

extension CocoaError.Code {
  @available(*, unavailable, renamed: "fileNoSuchFile")
  public static var FileNoSuchFileError: CocoaError.Code {
    fatalError("unavailable accessor can't be called")
  }

  @available(*, unavailable, renamed: "fileLocking")
  public static var FileLockingError: CocoaError.Code {
    fatalError("unavailable accessor can't be called")
  }

  @available(*, unavailable, renamed: "fileReadUnknown")
  public static var FileReadUnknownError: CocoaError.Code {
    fatalError("unavailable accessor can't be called")
  }

  @available(*, unavailable, renamed: "fileReadNoPermission")
  public static var FileReadNoPermissionError: CocoaError.Code {
    fatalError("unavailable accessor can't be called")
  }

  @available(*, unavailable, renamed: "fileReadInvalidFileName")
  public static var FileReadInvalidFileNameError: CocoaError.Code {
    fatalError("unavailable accessor can't be called")
  }

  @available(*, unavailable, renamed: "fileReadCorruptFile")
  public static var FileReadCorruptFileError: CocoaError.Code {
    fatalError("unavailable accessor can't be called")
  }

  @available(*, unavailable, renamed: "fileReadNoSuchFile")
  public static var FileReadNoSuchFileError: CocoaError.Code {
    fatalError("unavailable accessor can't be called")
  }

  @available(*, unavailable, renamed: "fileReadInapplicableStringEncoding")
  public static var FileReadInapplicableStringEncodingError: CocoaError.Code {
    fatalError("unavailable accessor can't be called")
  }

  @available(*, unavailable, renamed: "fileReadUnsupportedScheme")
  public static var FileReadUnsupportedSchemeError: CocoaError.Code {
    fatalError("unavailable accessor can't be called")
  }

  @available(*, unavailable, renamed: "fileReadTooLarge")
  public static var FileReadTooLargeError: CocoaError.Code {
    fatalError("unavailable accessor can't be called")
  }

  @available(*, unavailable, renamed: "fileReadUnknownStringEncoding")
  public static var FileReadUnknownStringEncodingError: CocoaError.Code {
    fatalError("unavailable accessor can't be called")
  }

  @available(*, unavailable, renamed: "fileWriteUnknown")
  public static var FileWriteUnknownError: CocoaError.Code {
    fatalError("unavailable accessor can't be called")
  }

  @available(*, unavailable, renamed: "fileWriteNoPermission")
  public static var FileWriteNoPermissionError: CocoaError.Code {
    fatalError("unavailable accessor can't be called")
  }

  @available(*, unavailable, renamed: "fileWriteInvalidFileName")
  public static var FileWriteInvalidFileNameError: CocoaError.Code {
    fatalError("unavailable accessor can't be called")
  }

  @available(*, unavailable, renamed: "fileWriteFileExists")
  public static var FileWriteFileExistsError: CocoaError.Code {
    fatalError("unavailable accessor can't be called")
  }

  @available(*, unavailable, renamed: "fileWriteInapplicableStringEncoding")
  public static var FileWriteInapplicableStringEncodingError: CocoaError.Code {
    fatalError("unavailable accessor can't be called")
  }

  @available(*, unavailable, renamed: "fileWriteUnsupportedScheme")
  public static var FileWriteUnsupportedSchemeError: CocoaError.Code {
    fatalError("unavailable accessor can't be called")
  }

  @available(*, unavailable, renamed: "fileWriteOutOfSpace")
  public static var FileWriteOutOfSpaceError: CocoaError.Code {
    fatalError("unavailable accessor can't be called")
  }

  @available(*, unavailable, renamed: "fileWriteVolumeReadOnly")
  public static var FileWriteVolumeReadOnlyError: CocoaError.Code {
    fatalError("unavailable accessor can't be called")
  }

  @available(*, unavailable, renamed: "fileManagerUnmountUnknown")
  public static var FileManagerUnmountUnknownError: CocoaError.Code {
    fatalError("unavailable accessor can't be called")
  }

  @available(*, unavailable, renamed: "fileManagerUnmountBusy")
  public static var FileManagerUnmountBusyError: CocoaError.Code {
    fatalError("unavailable accessor can't be called")
  }

  @available(*, unavailable, renamed: "keyValueValidation")
  public static var KeyValueValidationError: CocoaError.Code {
    fatalError("unavailable accessor can't be called")
  }

  @available(*, unavailable, renamed: "formatting")
  public static var FormattingError: CocoaError.Code {
    fatalError("unavailable accessor can't be called")
  }

  @available(*, unavailable, renamed: "userCancelled")
  public static var UserCancelledError: CocoaError.Code {
    fatalError("unavailable accessor can't be called")
  }

  @available(*, unavailable, renamed: "featureUnsupported")
  public static var FeatureUnsupportedError: CocoaError.Code {
    fatalError("unavailable accessor can't be called")
  }

  @available(*, unavailable, renamed: "executableNotLoadable")
  public static var ExecutableNotLoadableError: CocoaError.Code {
    fatalError("unavailable accessor can't be called")
  }

  @available(*, unavailable, renamed: "executableArchitectureMismatch")
  public static var ExecutableArchitectureMismatchError: CocoaError.Code {
    fatalError("unavailable accessor can't be called")
  }

  @available(*, unavailable, renamed: "executableRuntimeMismatch")
  public static var ExecutableRuntimeMismatchError: CocoaError.Code {
    fatalError("unavailable accessor can't be called")
  }

  @available(*, unavailable, renamed: "executableLoad")
  public static var ExecutableLoadError: CocoaError.Code {
    fatalError("unavailable accessor can't be called")
  }

  @available(*, unavailable, renamed: "executableLink")
  public static var ExecutableLinkError: CocoaError.Code {
    fatalError("unavailable accessor can't be called")
  }

  @available(*, unavailable, renamed: "propertyListReadCorrupt")
  public static var PropertyListReadCorruptError: CocoaError.Code {
    fatalError("unavailable accessor can't be called")
  }

  @available(*, unavailable, renamed: "propertyListReadUnknownVersion")
  public static var PropertyListReadUnknownVersionError: CocoaError.Code {
    fatalError("unavailable accessor can't be called")
  }

  @available(*, unavailable, renamed: "propertyListReadStream")
  public static var PropertyListReadStreamError: CocoaError.Code {
    fatalError("unavailable accessor can't be called")
  }

  @available(*, unavailable, renamed: "propertyListWriteStream")
  public static var PropertyListWriteStreamError: CocoaError.Code {
    fatalError("unavailable accessor can't be called")
  }

  @available(*, unavailable, renamed: "propertyListWriteInvalid")
  public static var PropertyListWriteInvalidError: CocoaError.Code {
    fatalError("unavailable accessor can't be called")
  }

  @available(*, unavailable, renamed: "xpcConnectionInterrupted")
  public static var XPCConnectionInterrupted: CocoaError.Code {
    fatalError("unavailable accessor can't be called")
  }

  @available(*, unavailable, renamed: "xpcConnectionInvalid")
  public static var XPCConnectionInvalid: CocoaError.Code {
    fatalError("unavailable accessor can't be called")
  }

  @available(*, unavailable, renamed: "xpcConnectionReplyInvalid")
  public static var XPCConnectionReplyInvalid: CocoaError.Code {
    fatalError("unavailable accessor can't be called")
  }

  @available(*, unavailable, renamed: "ubiquitousFileUnavailable")
  public static var UbiquitousFileUnavailableError: CocoaError.Code {
    fatalError("unavailable accessor can't be called")
  }

  @available(*, unavailable, renamed: "ubiquitousFileNotUploadedDueToQuota")
  public static var UbiquitousFileNotUploadedDueToQuotaError: CocoaError.Code {
    fatalError("unavailable accessor can't be called")
  }

  @available(*, unavailable, renamed: "ubiquitousFileUbiquityServerNotAvailable")
  public static var UbiquitousFileUbiquityServerNotAvailable: CocoaError.Code {
    fatalError("unavailable accessor can't be called")
  }

  @available(*, unavailable, renamed: "userActivityHandoffFailed")
  public static var UserActivityHandoffFailedError: CocoaError.Code {
    fatalError("unavailable accessor can't be called")
  }

  @available(*, unavailable, renamed: "userActivityConnectionUnavailable")
  public static var UserActivityConnectionUnavailableError: CocoaError.Code {
    fatalError("unavailable accessor can't be called")
  }

  @available(*, unavailable, renamed: "userActivityRemoteApplicationTimedOut")
  public static var UserActivityRemoteApplicationTimedOutError: CocoaError.Code {
    fatalError("unavailable accessor can't be called")
  }

  @available(*, unavailable, renamed: "userActivityHandoffUserInfoTooLarge")
  public static var UserActivityHandoffUserInfoTooLargeError: CocoaError.Code {
    fatalError("unavailable accessor can't be called")
  }

  @available(*, unavailable, renamed: "coderReadCorrupt")
  public static var CoderReadCorruptError: CocoaError.Code {
    fatalError("unavailable accessor can't be called")
  }

  @available(*, unavailable, renamed: "coderValueNotFound")
  public static var CoderValueNotFoundError: CocoaError.Code {
    fatalError("unavailable accessor can't be called")
  }
}

/// Describes errors in the URL error domain.
public struct URLError : _BridgedStoredNSError {
  public let _nsError: NSError

  public init(_nsError error: NSError) {
    precondition(error.domain == NSURLErrorDomain)
    self._nsError = error
  }

  public static var _nsErrorDomain: String { return NSURLErrorDomain }

  /// The error code itself.
  public struct Code : RawRepresentable, _ErrorCodeProtocol {
    public typealias _ErrorType = URLError

    public let rawValue: Int

    public init(rawValue: Int) {
      self.rawValue = rawValue
    }
  }
}

public extension URLError.Code {
  public static var unknown: URLError.Code {
    return URLError.Code(rawValue: -1)
  }
  public static var cancelled: URLError.Code {
    return URLError.Code(rawValue: -999)
  }
  public static var badURL: URLError.Code {
    return URLError.Code(rawValue: -1000)
  }
  public static var timedOut: URLError.Code {
    return URLError.Code(rawValue: -1001)
  }
  public static var unsupportedURL: URLError.Code {
    return URLError.Code(rawValue: -1002)
  }
  public static var cannotFindHost: URLError.Code {
    return URLError.Code(rawValue: -1003)
  }
  public static var cannotConnectToHost: URLError.Code {
    return URLError.Code(rawValue: -1004)
  }
  public static var networkConnectionLost: URLError.Code {
    return URLError.Code(rawValue: -1005)
  }
  public static var dnsLookupFailed: URLError.Code {
    return URLError.Code(rawValue: -1006)
  }
  public static var httpTooManyRedirects: URLError.Code {
    return URLError.Code(rawValue: -1007)
  }
  public static var resourceUnavailable: URLError.Code {
    return URLError.Code(rawValue: -1008)
  }
  public static var notConnectedToInternet: URLError.Code {
    return URLError.Code(rawValue: -1009)
  }
  public static var redirectToNonExistentLocation: URLError.Code {
    return URLError.Code(rawValue: -1010)
  }
  public static var badServerResponse: URLError.Code {
    return URLError.Code(rawValue: -1011)
  }
  public static var userCancelledAuthentication: URLError.Code {
    return URLError.Code(rawValue: -1012)
  }
  public static var userAuthenticationRequired: URLError.Code {
    return URLError.Code(rawValue: -1013)
  }
  public static var zeroByteResource: URLError.Code {
    return URLError.Code(rawValue: -1014)
  }
  public static var cannotDecodeRawData: URLError.Code {
    return URLError.Code(rawValue: -1015)
  }
  public static var cannotDecodeContentData: URLError.Code {
    return URLError.Code(rawValue: -1016)
  }
  public static var cannotParseResponse: URLError.Code {
    return URLError.Code(rawValue: -1017)
  }
  @available(OSX, introduced: 10.11) @available(iOS, introduced: 9.0)
  public static var appTransportSecurityRequiresSecureConnection: URLError.Code {
    return URLError.Code(rawValue: -1022)
  }
  public static var fileDoesNotExist: URLError.Code {
    return URLError.Code(rawValue: -1100)
  }
  public static var fileIsDirectory: URLError.Code {
    return URLError.Code(rawValue: -1101)
  }
  public static var noPermissionsToReadFile: URLError.Code {
    return URLError.Code(rawValue: -1102)
  }
  @available(OSX, introduced: 10.5) @available(iOS, introduced: 2.0)
  public static var dataLengthExceedsMaximum: URLError.Code {
    return URLError.Code(rawValue: -1103)
  }
  public static var secureConnectionFailed: URLError.Code {
    return URLError.Code(rawValue: -1200)
  }
  public static var serverCertificateHasBadDate: URLError.Code {
    return URLError.Code(rawValue: -1201)
  }
  public static var serverCertificateUntrusted: URLError.Code {
    return URLError.Code(rawValue: -1202)
  }
  public static var serverCertificateHasUnknownRoot: URLError.Code {
    return URLError.Code(rawValue: -1203)
  }
  public static var serverCertificateNotYetValid: URLError.Code {
    return URLError.Code(rawValue: -1204)
  }
  public static var clientCertificateRejected: URLError.Code {
    return URLError.Code(rawValue: -1205)
  }
  public static var clientCertificateRequired: URLError.Code {
    return URLError.Code(rawValue: -1206)
  }
  public static var cannotLoadFromNetwork: URLError.Code {
    return URLError.Code(rawValue: -2000)
  }
  public static var cannotCreateFile: URLError.Code {
    return URLError.Code(rawValue: -3000)
  }
  public static var cannotOpenFile: URLError.Code {
    return URLError.Code(rawValue: -3001)
  }
  public static var cannotCloseFile: URLError.Code {
    return URLError.Code(rawValue: -3002)
  }
  public static var cannotWriteToFile: URLError.Code {
    return URLError.Code(rawValue: -3003)
  }
  public static var cannotRemoveFile: URLError.Code {
    return URLError.Code(rawValue: -3004)
  }
  public static var cannotMoveFile: URLError.Code {
    return URLError.Code(rawValue: -3005)
  }
  public static var downloadDecodingFailedMidStream: URLError.Code {
    return URLError.Code(rawValue: -3006)
  }
  public static var downloadDecodingFailedToComplete: URLError.Code {
    return URLError.Code(rawValue: -3007)
  }

  @available(OSX, introduced: 10.7) @available(iOS, introduced: 3.0)
  public static var internationalRoamingOff: URLError.Code {
    return URLError.Code(rawValue: -1018)
  }

  @available(OSX, introduced: 10.7) @available(iOS, introduced: 3.0)
  public static var callIsActive: URLError.Code {
    return URLError.Code(rawValue: -1019)
  }

  @available(OSX, introduced: 10.7) @available(iOS, introduced: 3.0)
  public static var dataNotAllowed: URLError.Code {
    return URLError.Code(rawValue: -1020)
  }

  @available(OSX, introduced: 10.7) @available(iOS, introduced: 3.0)
  public static var requestBodyStreamExhausted: URLError.Code {
    return URLError.Code(rawValue: -1021)
  }

  @available(OSX, introduced: 10.10) @available(iOS, introduced: 8.0)
  public static var backgroundSessionRequiresSharedContainer: URLError.Code {
    return URLError.Code(rawValue: -995)
  }

  @available(OSX, introduced: 10.10) @available(iOS, introduced: 8.0)
  public static var backgroundSessionInUseByAnotherProcess: URLError.Code {
    return URLError.Code(rawValue: -996)
  }

  @available(OSX, introduced: 10.10) @available(iOS, introduced: 8.0)
  public static var backgroundSessionWasDisconnected: URLError.Code {
    return URLError.Code(rawValue: -997)
  }
}

public extension URLError {
  private var _nsUserInfo: [AnyHashable : Any] {
    return (self as NSError).userInfo
  }

  /// The URL which caused a load to fail.
  public var failingURL: URL? {
    return _nsUserInfo[NSURLErrorFailingURLErrorKey as NSString] as? URL
  }

  /// The string for the URL which caused a load to fail. 
  public var failureURLString: String? {
    return _nsUserInfo[NSURLErrorFailingURLStringErrorKey as NSString] as? String
  }

  /// The state of a failed SSL handshake.
  public var failureURLPeerTrust: SecTrust? {
    if let secTrust = _nsUserInfo[NSURLErrorFailingURLPeerTrustErrorKey as NSString] {
      return (secTrust as! SecTrust)
    }

    return nil
  }
}

public extension URLError {
  public static var unknown: URLError.Code {
    return .unknown
  }

  public static var cancelled: URLError.Code {
    return .cancelled
  }

  public static var badURL: URLError.Code {
    return .badURL
  }

  public static var timedOut: URLError.Code {
    return .timedOut
  }

  public static var unsupportedURL: URLError.Code {
    return .unsupportedURL
  }

  public static var cannotFindHost: URLError.Code {
    return .cannotFindHost
  }

  public static var cannotConnectToHost: URLError.Code {
    return .cannotConnectToHost
  }

  public static var networkConnectionLost: URLError.Code {
    return .networkConnectionLost
  }

  public static var dnsLookupFailed: URLError.Code {
    return .dnsLookupFailed
  }

  public static var httpTooManyRedirects: URLError.Code {
    return .httpTooManyRedirects
  }

  public static var resourceUnavailable: URLError.Code {
    return .resourceUnavailable
  }

  public static var notConnectedToInternet: URLError.Code {
    return .notConnectedToInternet
  }

  public static var redirectToNonExistentLocation: URLError.Code {
    return .redirectToNonExistentLocation
  }

  public static var badServerResponse: URLError.Code {
    return .badServerResponse
  }

  public static var userCancelledAuthentication: URLError.Code {
    return .userCancelledAuthentication
  }

  public static var userAuthenticationRequired: URLError.Code {
    return .userAuthenticationRequired
  }

  public static var zeroByteResource: URLError.Code {
    return .zeroByteResource
  }

  public static var cannotDecodeRawData: URLError.Code {
    return .cannotDecodeRawData
  }

  public static var cannotDecodeContentData: URLError.Code {
    return .cannotDecodeContentData
  }

  public static var cannotParseResponse: URLError.Code {
    return .cannotParseResponse
  }

  @available(OSX, introduced: 10.11) @available(iOS, introduced: 9.0)
  public static var appTransportSecurityRequiresSecureConnection: URLError.Code {
    return .appTransportSecurityRequiresSecureConnection
  }

  public static var fileDoesNotExist: URLError.Code {
    return .fileDoesNotExist
  }

  public static var fileIsDirectory: URLError.Code {
    return .fileIsDirectory
  }

  public static var noPermissionsToReadFile: URLError.Code {
    return .noPermissionsToReadFile
  }

  @available(OSX, introduced: 10.5) @available(iOS, introduced: 2.0)
  public static var dataLengthExceedsMaximum: URLError.Code {
    return .dataLengthExceedsMaximum
  }

  public static var secureConnectionFailed: URLError.Code {
    return .secureConnectionFailed
  }

  public static var serverCertificateHasBadDate: URLError.Code {
    return .serverCertificateHasBadDate
  }

  public static var serverCertificateUntrusted: URLError.Code {
    return .serverCertificateUntrusted
  }

  public static var serverCertificateHasUnknownRoot: URLError.Code {
    return .serverCertificateHasUnknownRoot
  }

  public static var serverCertificateNotYetValid: URLError.Code {
    return .serverCertificateNotYetValid
  }

  public static var clientCertificateRejected: URLError.Code {
    return .clientCertificateRejected
  }

  public static var clientCertificateRequired: URLError.Code {
    return .clientCertificateRequired
  }

  public static var cannotLoadFromNetwork: URLError.Code {
    return .cannotLoadFromNetwork
  }

  public static var cannotCreateFile: URLError.Code {
    return .cannotCreateFile
  }

  public static var cannotOpenFile: URLError.Code {
    return .cannotOpenFile
  }

  public static var cannotCloseFile: URLError.Code {
    return .cannotCloseFile
  }

  public static var cannotWriteToFile: URLError.Code {
    return .cannotWriteToFile
  }

  public static var cannotRemoveFile: URLError.Code {
    return .cannotRemoveFile
  }

  public static var cannotMoveFile: URLError.Code {
    return .cannotMoveFile
  }

  public static var downloadDecodingFailedMidStream: URLError.Code {
    return .downloadDecodingFailedMidStream
  }

  public static var downloadDecodingFailedToComplete: URLError.Code {
    return .downloadDecodingFailedToComplete
  }

  @available(OSX, introduced: 10.7) @available(iOS, introduced: 3.0)
  public static var internationalRoamingOff: URLError.Code {
    return .internationalRoamingOff
  }

  @available(OSX, introduced: 10.7) @available(iOS, introduced: 3.0)
  public static var callIsActive: URLError.Code {
    return .callIsActive
  }

  @available(OSX, introduced: 10.7) @available(iOS, introduced: 3.0)
  public static var dataNotAllowed: URLError.Code {
    return .dataNotAllowed
  }

  @available(OSX, introduced: 10.7) @available(iOS, introduced: 3.0)
  public static var requestBodyStreamExhausted: URLError.Code {
    return .requestBodyStreamExhausted
  }

  @available(OSX, introduced: 10.10) @available(iOS, introduced: 8.0)
  public static var backgroundSessionRequiresSharedContainer: Code {
    return .backgroundSessionRequiresSharedContainer
  }

  @available(OSX, introduced: 10.10) @available(iOS, introduced: 8.0)
  public static var backgroundSessionInUseByAnotherProcess: Code {
    return .backgroundSessionInUseByAnotherProcess
  }

  @available(OSX, introduced: 10.10) @available(iOS, introduced: 8.0)
  public static var backgroundSessionWasDisconnected: Code {
    return .backgroundSessionWasDisconnected
  }
}

extension URLError {
  @available(*, unavailable, renamed: "unknown")
  public static var Unknown: URLError.Code {
    fatalError("unavailable accessor can't be called")
  }

  @available(*, unavailable, renamed: "cancelled")
  public static var Cancelled: URLError.Code {
    fatalError("unavailable accessor can't be called")
  }

  @available(*, unavailable, renamed: "badURL")
  public static var BadURL: URLError.Code {
    fatalError("unavailable accessor can't be called")
  }

  @available(*, unavailable, renamed: "timedOut")
  public static var TimedOut: URLError.Code {
    fatalError("unavailable accessor can't be called")
  }

  @available(*, unavailable, renamed: "unsupportedURL")
  public static var UnsupportedURL: URLError.Code {
    fatalError("unavailable accessor can't be called")
  }

  @available(*, unavailable, renamed: "cannotFindHost")
  public static var CannotFindHost: URLError.Code {
    fatalError("unavailable accessor can't be called")
  }

  @available(*, unavailable, renamed: "cannotConnectToHost")
  public static var CannotConnectToHost: URLError.Code {
    fatalError("unavailable accessor can't be called")
  }

  @available(*, unavailable, renamed: "networkConnectionLost")
  public static var NetworkConnectionLost: URLError.Code {
    fatalError("unavailable accessor can't be called")
  }

  @available(*, unavailable, renamed: "dnsLookupFailed")
  public static var DNSLookupFailed: URLError.Code {
    fatalError("unavailable accessor can't be called")
  }

  @available(*, unavailable, renamed: "httpTooManyRedirects")
  public static var HTTPTooManyRedirects: URLError.Code {
    fatalError("unavailable accessor can't be called")
  }

  @available(*, unavailable, renamed: "resourceUnavailable")
  public static var ResourceUnavailable: URLError.Code {
    fatalError("unavailable accessor can't be called")
  }

  @available(*, unavailable, renamed: "notConnectedToInternet")
  public static var NotConnectedToInternet: URLError.Code {
    fatalError("unavailable accessor can't be called")
  }

  @available(*, unavailable, renamed: "redirectToNonExistentLocation")
  public static var RedirectToNonExistentLocation: URLError.Code {
    fatalError("unavailable accessor can't be called")
  }

  @available(*, unavailable, renamed: "badServerResponse")
  public static var BadServerResponse: URLError.Code {
    fatalError("unavailable accessor can't be called")
  }

  @available(*, unavailable, renamed: "userCancelledAuthentication")
  public static var UserCancelledAuthentication: URLError.Code {
    fatalError("unavailable accessor can't be called")
  }

  @available(*, unavailable, renamed: "userAuthenticationRequired")
  public static var UserAuthenticationRequired: URLError.Code {
    fatalError("unavailable accessor can't be called")
  }

  @available(*, unavailable, renamed: "zeroByteResource")
  public static var ZeroByteResource: URLError.Code {
    fatalError("unavailable accessor can't be called")
  }

  @available(*, unavailable, renamed: "cannotDecodeRawData")
  public static var CannotDecodeRawData: URLError.Code {
    fatalError("unavailable accessor can't be called")
  }

  @available(*, unavailable, renamed: "cannotDecodeContentData")
  public static var CannotDecodeContentData: URLError.Code {
    fatalError("unavailable accessor can't be called")
  }

  @available(*, unavailable, renamed: "cannotParseResponse")
  public static var CannotParseResponse: URLError.Code {
    fatalError("unavailable accessor can't be called")
  }

  @available(*, unavailable, renamed: "appTransportSecurityRequiresSecureConnection")
  public static var AppTransportSecurityRequiresSecureConnection: URLError.Code {
    fatalError("unavailable accessor can't be called")
  }

  @available(*, unavailable, renamed: "fileDoesNotExist")
  public static var FileDoesNotExist: URLError.Code {
    fatalError("unavailable accessor can't be called")
  }

  @available(*, unavailable, renamed: "fileIsDirectory")
  public static var FileIsDirectory: URLError.Code {
    fatalError("unavailable accessor can't be called")
  }

  @available(*, unavailable, renamed: "noPermissionsToReadFile")
  public static var NoPermissionsToReadFile: URLError.Code {
    fatalError("unavailable accessor can't be called")
  }

  @available(*, unavailable, renamed: "dataLengthExceedsMaximum")
  public static var DataLengthExceedsMaximum: URLError.Code {
    fatalError("unavailable accessor can't be called")
  }

  @available(*, unavailable, renamed: "secureConnectionFailed")
  public static var SecureConnectionFailed: URLError.Code {
    fatalError("unavailable accessor can't be called")
  }

  @available(*, unavailable, renamed: "serverCertificateHasBadDate")
  public static var ServerCertificateHasBadDate: URLError.Code {
    fatalError("unavailable accessor can't be called")
  }

  @available(*, unavailable, renamed: "serverCertificateUntrusted")
  public static var ServerCertificateUntrusted: URLError.Code {
    fatalError("unavailable accessor can't be called")
  }

  @available(*, unavailable, renamed: "serverCertificateHasUnknownRoot")
  public static var ServerCertificateHasUnknownRoot: URLError.Code {
    fatalError("unavailable accessor can't be called")
  }

  @available(*, unavailable, renamed: "serverCertificateNotYetValid")
  public static var ServerCertificateNotYetValid: URLError.Code {
    fatalError("unavailable accessor can't be called")
  }

  @available(*, unavailable, renamed: "clientCertificateRejected")
  public static var ClientCertificateRejected: URLError.Code {
    fatalError("unavailable accessor can't be called")
  }

  @available(*, unavailable, renamed: "clientCertificateRequired")
  public static var ClientCertificateRequired: URLError.Code {
    fatalError("unavailable accessor can't be called")
  }

  @available(*, unavailable, renamed: "cannotLoadFromNetwork")
  public static var CannotLoadFromNetwork: URLError.Code {
    fatalError("unavailable accessor can't be called")
  }

  @available(*, unavailable, renamed: "cannotCreateFile")
  public static var CannotCreateFile: URLError.Code {
    fatalError("unavailable accessor can't be called")
  }

  @available(*, unavailable, renamed: "cannotOpenFile")
  public static var CannotOpenFile: URLError.Code {
    fatalError("unavailable accessor can't be called")
  }

  @available(*, unavailable, renamed: "cannotCloseFile")
  public static var CannotCloseFile: URLError.Code {
    fatalError("unavailable accessor can't be called")
  }

  @available(*, unavailable, renamed: "cannotWriteToFile")
  public static var CannotWriteToFile: URLError.Code {
    fatalError("unavailable accessor can't be called")
  }

  @available(*, unavailable, renamed: "cannotRemoveFile")
  public static var CannotRemoveFile: URLError.Code {
    fatalError("unavailable accessor can't be called")
  }

  @available(*, unavailable, renamed: "cannotMoveFile")
  public static var CannotMoveFile: URLError.Code {
    fatalError("unavailable accessor can't be called")
  }

  @available(*, unavailable, renamed: "downloadDecodingFailedMidStream")
  public static var DownloadDecodingFailedMidStream: URLError.Code {
    fatalError("unavailable accessor can't be called")
  }

  @available(*, unavailable, renamed: "downloadDecodingFailedToComplete")
  public static var DownloadDecodingFailedToComplete: URLError.Code {
    fatalError("unavailable accessor can't be called")
  }

  @available(*, unavailable, renamed: "internationalRoamingOff")
  public static var InternationalRoamingOff: URLError.Code {
    fatalError("unavailable accessor can't be called")
  }

  @available(*, unavailable, renamed: "callIsActive")
  public static var CallIsActive: URLError.Code {
    fatalError("unavailable accessor can't be called")
  }

  @available(*, unavailable, renamed: "dataNotAllowed")
  public static var DataNotAllowed: URLError.Code {
    fatalError("unavailable accessor can't be called")
  }

  @available(*, unavailable, renamed: "requestBodyStreamExhausted")
  public static var RequestBodyStreamExhausted: URLError.Code {
    fatalError("unavailable accessor can't be called")
  }

  @available(*, unavailable, renamed: "backgroundSessionRequiresSharedContainer")
  public static var BackgroundSessionRequiresSharedContainer: URLError.Code {
    fatalError("unavailable accessor can't be called")
  }

  @available(*, unavailable, renamed: "backgroundSessionInUseByAnotherProcess")
  public static var BackgroundSessionInUseByAnotherProcess: URLError.Code {
    fatalError("unavailable accessor can't be called")
  }

  @available(*, unavailable, renamed: "backgroundSessionWasDisconnected")
  public static var BackgroundSessionWasDisconnected: URLError.Code {
    fatalError("unavailable accessor can't be called")
  }
}

/// Describes an error in the POSIX error domain.
public struct POSIXError : _BridgedStoredNSError {
  public let _nsError: NSError

  public init(_nsError error: NSError) {
    precondition(error.domain == NSPOSIXErrorDomain)
    self._nsError = error
  }

  public static var _nsErrorDomain: String { return NSPOSIXErrorDomain }

  public typealias Code = POSIXErrorCode
}

extension POSIXErrorCode : _ErrorCodeProtocol {
  public typealias _ErrorType = POSIXError
}

extension POSIXError {
  public static var EPERM: POSIXErrorCode {
    return .EPERM
  }

  /// No such file or directory.
  public static var ENOENT: POSIXErrorCode {
    return .ENOENT
  }

  /// No such process.
  public static var ESRCH: POSIXErrorCode {
    return .ESRCH
  }

  /// Interrupted system call.
  public static var EINTR: POSIXErrorCode {
    return .EINTR
  }

  /// Input/output error.
  public static var EIO: POSIXErrorCode {
    return .EIO
  }

  /// Device not configured.
  public static var ENXIO: POSIXErrorCode {
    return .ENXIO
  }

  /// Argument list too long.
  public static var E2BIG: POSIXErrorCode {
    return .E2BIG
  }

  /// Exec format error.
  public static var ENOEXEC: POSIXErrorCode {
    return .ENOEXEC
  }

  /// Bad file descriptor.
  public static var EBADF: POSIXErrorCode {
    return .EBADF
  }

  /// No child processes.
  public static var ECHILD: POSIXErrorCode {
    return .ECHILD
  }

  /// Resource deadlock avoided.
  public static var EDEADLK: POSIXErrorCode {
    return .EDEADLK
  }

  /// Cannot allocate memory.
  public static var ENOMEM: POSIXErrorCode {
    return .ENOMEM
  }

  /// Permission denied.
  public static var EACCES: POSIXErrorCode {
    return .EACCES
  }

  /// Bad address.
  public static var EFAULT: POSIXErrorCode {
    return .EFAULT
  }

  /// Block device required.
  public static var ENOTBLK: POSIXErrorCode {
    return .ENOTBLK
  }
  /// Device / Resource busy.
  public static var EBUSY: POSIXErrorCode {
    return .EBUSY
  }
  /// File exists.
  public static var EEXIST: POSIXErrorCode {
    return .EEXIST
  }
  /// Cross-device link.
  public static var EXDEV: POSIXErrorCode {
    return .EXDEV
  }
  /// Operation not supported by device.
  public static var ENODEV: POSIXErrorCode {
    return .ENODEV
  }
  /// Not a directory.
  public static var ENOTDIR: POSIXErrorCode {
    return .ENOTDIR
  }
  /// Is a directory.
  public static var EISDIR: POSIXErrorCode {
    return .EISDIR
  }
  /// Invalid argument.
  public static var EINVAL: POSIXErrorCode {
    return .EINVAL
  }
  /// Too many open files in system.
  public static var ENFILE: POSIXErrorCode {
    return .ENFILE
  }
  /// Too many open files.
  public static var EMFILE: POSIXErrorCode {
    return .EMFILE
  }
  /// Inappropriate ioctl for device.
  public static var ENOTTY: POSIXErrorCode {
    return .ENOTTY
  }
  /// Text file busy.
  public static var ETXTBSY: POSIXErrorCode {
    return .ETXTBSY
  }
  /// File too large.
  public static var EFBIG: POSIXErrorCode {
    return .EFBIG
  }
  /// No space left on device.
  public static var ENOSPC: POSIXErrorCode {
    return .ENOSPC
  }
  /// Illegal seek.
  public static var ESPIPE: POSIXErrorCode {
    return .ESPIPE
  }
  /// Read-only file system.
  public static var EROFS: POSIXErrorCode {
    return .EROFS
  }
  /// Too many links.
  public static var EMLINK: POSIXErrorCode {
    return .EMLINK
  }
  /// Broken pipe.
  public static var EPIPE: POSIXErrorCode {
    return .EPIPE
  }

/// math software.
  /// Numerical argument out of domain.
  public static var EDOM: POSIXErrorCode {
    return .EDOM
  }
  /// Result too large.
  public static var ERANGE: POSIXErrorCode {
    return .ERANGE
  }

/// non-blocking and interrupt i/o.
  /// Resource temporarily unavailable.
  public static var EAGAIN: POSIXErrorCode {
    return .EAGAIN
  }
  /// Operation would block.
  public static var EWOULDBLOCK: POSIXErrorCode {
    return .EWOULDBLOCK
  }
  /// Operation now in progress.
  public static var EINPROGRESS: POSIXErrorCode {
    return .EINPROGRESS
  }
  /// Operation already in progress.
  public static var EALREADY: POSIXErrorCode {
    return .EALREADY
  }

/// ipc/network software -- argument errors.
  /// Socket operation on non-socket.
  public static var ENOTSOCK: POSIXErrorCode {
    return .ENOTSOCK
  }
  /// Destination address required.
  public static var EDESTADDRREQ: POSIXErrorCode {
    return .EDESTADDRREQ
  }
  /// Message too long.
  public static var EMSGSIZE: POSIXErrorCode {
    return .EMSGSIZE
  }
  /// Protocol wrong type for socket.
  public static var EPROTOTYPE: POSIXErrorCode {
    return .EPROTOTYPE
  }
  /// Protocol not available.
  public static var ENOPROTOOPT: POSIXErrorCode {
    return .ENOPROTOOPT
  }
  /// Protocol not supported.
  public static var EPROTONOSUPPORT: POSIXErrorCode {
    return .EPROTONOSUPPORT
  }
  /// Socket type not supported.
  public static var ESOCKTNOSUPPORT: POSIXErrorCode {
    return .ESOCKTNOSUPPORT
  }
  /// Operation not supported.
  public static var ENOTSUP: POSIXErrorCode {
    return .ENOTSUP
  }
  /// Protocol family not supported.
  public static var EPFNOSUPPORT: POSIXErrorCode {
    return .EPFNOSUPPORT
  }
  /// Address family not supported by protocol family.
  public static var EAFNOSUPPORT: POSIXErrorCode {
    return .EAFNOSUPPORT
  }

  /// Address already in use.
  public static var EADDRINUSE: POSIXErrorCode {
    return .EADDRINUSE
  }
  /// Can't assign requested address.
  public static var EADDRNOTAVAIL: POSIXErrorCode {
    return .EADDRNOTAVAIL
  }

/// ipc/network software -- operational errors
  /// Network is down.
  public static var ENETDOWN: POSIXErrorCode {
    return .ENETDOWN
  }
  /// Network is unreachable.
  public static var ENETUNREACH: POSIXErrorCode {
    return .ENETUNREACH
  }
  /// Network dropped connection on reset.
  public static var ENETRESET: POSIXErrorCode {
    return .ENETRESET
  }
  /// Software caused connection abort.
  public static var ECONNABORTED: POSIXErrorCode {
    return .ECONNABORTED
  }
  /// Connection reset by peer.
  public static var ECONNRESET: POSIXErrorCode {
    return .ECONNRESET
  }
  /// No buffer space available.
  public static var ENOBUFS: POSIXErrorCode {
    return .ENOBUFS
  }
  /// Socket is already connected.
  public static var EISCONN: POSIXErrorCode {
    return .EISCONN
  }
  /// Socket is not connected.
  public static var ENOTCONN: POSIXErrorCode {
    return .ENOTCONN
  }
  /// Can't send after socket shutdown.
  public static var ESHUTDOWN: POSIXErrorCode {
    return .ESHUTDOWN
  }
  /// Too many references: can't splice.
  public static var ETOOMANYREFS: POSIXErrorCode {
    return .ETOOMANYREFS
  }
  /// Operation timed out.
  public static var ETIMEDOUT: POSIXErrorCode {
    return .ETIMEDOUT
  }
  /// Connection refused.
  public static var ECONNREFUSED: POSIXErrorCode {
    return .ECONNREFUSED
  }

  /// Too many levels of symbolic links.
  public static var ELOOP: POSIXErrorCode {
    return .ELOOP
  }
  /// File name too long.
  public static var ENAMETOOLONG: POSIXErrorCode {
    return .ENAMETOOLONG
  }

  /// Host is down.
  public static var EHOSTDOWN: POSIXErrorCode {
    return .EHOSTDOWN
  }
  /// No route to host.
  public static var EHOSTUNREACH: POSIXErrorCode {
    return .EHOSTUNREACH
  }
  /// Directory not empty.
  public static var ENOTEMPTY: POSIXErrorCode {
    return .ENOTEMPTY
  }

/// quotas & mush.
  /// Too many processes.
  public static var EPROCLIM: POSIXErrorCode {
    return .EPROCLIM
  }
  /// Too many users.
  public static var EUSERS: POSIXErrorCode {
    return .EUSERS
  }
  /// Disc quota exceeded.
  public static var EDQUOT: POSIXErrorCode {
    return .EDQUOT
  }

/// Network File System.
  /// Stale NFS file handle.
  public static var ESTALE: POSIXErrorCode {
    return .ESTALE
  }
  /// Too many levels of remote in path.
  public static var EREMOTE: POSIXErrorCode {
    return .EREMOTE
  }
  /// RPC struct is bad.
  public static var EBADRPC: POSIXErrorCode {
    return .EBADRPC
  }
  /// RPC version wrong.
  public static var ERPCMISMATCH: POSIXErrorCode {
    return .ERPCMISMATCH
  }
  /// RPC prog. not avail.
  public static var EPROGUNAVAIL: POSIXErrorCode {
    return .EPROGUNAVAIL
  }
  /// Program version wrong.
  public static var EPROGMISMATCH: POSIXErrorCode {
    return .EPROGMISMATCH
  }
  /// Bad procedure for program.
  public static var EPROCUNAVAIL: POSIXErrorCode {
    return .EPROCUNAVAIL
  }

  /// No locks available.
  public static var ENOLCK: POSIXErrorCode {
    return .ENOLCK
  }
  /// Function not implemented.
  public static var ENOSYS: POSIXErrorCode {
    return .ENOSYS
  }

  /// Inappropriate file type or format.
  public static var EFTYPE: POSIXErrorCode {
    return .EFTYPE
  }
  /// Authentication error.
  public static var EAUTH: POSIXErrorCode {
    return .EAUTH
  }
  /// Need authenticator.
  public static var ENEEDAUTH: POSIXErrorCode {
    return .ENEEDAUTH
  }

/// Intelligent device errors.
  /// Device power is off.
  public static var EPWROFF: POSIXErrorCode {
    return .EPWROFF
  }
  /// Device error, e.g. paper out.
  public static var EDEVERR: POSIXErrorCode {
    return .EDEVERR
  }

  /// Value too large to be stored in data type.
  public static var EOVERFLOW: POSIXErrorCode {
    return .EOVERFLOW
  }

/// Program loading errors.
  /// Bad executable.
  public static var EBADEXEC: POSIXErrorCode {
    return .EBADEXEC
  }
  /// Bad CPU type in executable.
  public static var EBADARCH: POSIXErrorCode {
    return .EBADARCH
  }
  /// Shared library version mismatch.
  public static var ESHLIBVERS: POSIXErrorCode {
    return .ESHLIBVERS
  }
  /// Malformed Macho file.
  public static var EBADMACHO: POSIXErrorCode {
    return .EBADMACHO
  }

  /// Operation canceled.
  public static var ECANCELED: POSIXErrorCode {
    return .ECANCELED
  }

  /// Identifier removed.
  public static var EIDRM: POSIXErrorCode {
    return .EIDRM
  }
  /// No message of desired type.
  public static var ENOMSG: POSIXErrorCode {
    return .ENOMSG
  }
  /// Illegal byte sequence.
  public static var EILSEQ: POSIXErrorCode {
    return .EILSEQ
  }
  /// Attribute not found.
  public static var ENOATTR: POSIXErrorCode {
    return .ENOATTR
  }

  /// Bad message.
  public static var EBADMSG: POSIXErrorCode {
    return .EBADMSG
  }
  /// Reserved.
  public static var EMULTIHOP: POSIXErrorCode {
    return .EMULTIHOP
  }
  /// No message available on STREAM.
  public static var ENODATA: POSIXErrorCode {
    return .ENODATA
  }
  /// Reserved.
  public static var ENOLINK: POSIXErrorCode {
    return .ENOLINK
  }
  /// No STREAM resources.
  public static var ENOSR: POSIXErrorCode {
    return .ENOSR
  }
  /// Not a STREAM.
  public static var ENOSTR: POSIXErrorCode {
    return .ENOSTR
  }
  /// Protocol error.
  public static var EPROTO: POSIXErrorCode {
    return .EPROTO
  }
  /// STREAM ioctl timeout.
  public static var ETIME: POSIXErrorCode {
    return .ETIME
  }

  /// No such policy registered.
  public static var ENOPOLICY: POSIXErrorCode {
    return .ENOPOLICY
  }

  /// State not recoverable.
  public static var ENOTRECOVERABLE: POSIXErrorCode {
    return .ENOTRECOVERABLE
  }
  /// Previous owner died.
  public static var EOWNERDEAD: POSIXErrorCode {
    return .EOWNERDEAD
  }

  /// Interface output queue is full.
  public static var EQFULL: POSIXErrorCode {
    return .EQFULL
  }
}

/// Describes an error in the Mach error domain.
public struct MachError : _BridgedStoredNSError {
  public let _nsError: NSError

  public init(_nsError error: NSError) {
    precondition(error.domain == NSMachErrorDomain)
    self._nsError = error
  }

  public static var _nsErrorDomain: String { return NSMachErrorDomain }

  public typealias Code = MachErrorCode
}

extension MachErrorCode : _ErrorCodeProtocol {
  public typealias _ErrorType = MachError
}

extension MachError {
  public static var success: MachError.Code {
    return .success
  }

  /// Specified address is not currently valid.
  public static var invalidAddress: MachError.Code {
    return .invalidAddress
  }

  /// Specified memory is valid, but does not permit the required
  /// forms of access.
  public static var protectionFailure: MachError.Code {
    return .protectionFailure
  }

  /// The address range specified is already in use, or no address
  /// range of the size specified could be found.  
  public static var noSpace: MachError.Code {
    return .noSpace
  }

  /// The function requested was not applicable to this type of
  /// argument, or an argument is invalid.
  public static var invalidArgument: MachError.Code {
    return .invalidArgument
  }

  /// The function could not be performed.  A catch-all.
  public static var failure: MachError.Code {
    return .failure
  }

  /// A system resource could not be allocated to fulfill this
  /// request.  This failure may not be permanent.
  public static var resourceShortage: MachError.Code {
    return .resourceShortage
  }

  /// The task in question does not hold receive rights for the port
  /// argument.
  public static var notReceiver: MachError.Code {
    return .notReceiver
  }

  /// Bogus access restriction.
  public static var noAccess: MachError.Code {
    return .noAccess
  }

  /// During a page fault, the target address refers to a memory
  /// object that has been destroyed.  This failure is permanent.
  public static var memoryFailure: MachError.Code {
    return .memoryFailure
  }

  /// During a page fault, the memory object indicated that the data
  /// could not be returned.  This failure may be temporary; future
  /// attempts to access this same data may succeed, as defined by the
  /// memory object.
  public static var memoryError: MachError.Code {
    return .memoryError
  }

  /// The receive right is already a member of the portset.
  public static var alreadyInSet: MachError.Code {
    return .alreadyInSet
  }

  /// The receive right is not a member of a port set.
  public static var notInSet: MachError.Code {
    return .notInSet
  }

  /// The name already denotes a right in the task.
  public static var nameExists: MachError.Code {
    return .nameExists
  }

  /// The operation was aborted.  Ipc code will catch this and reflect
  /// it as a message error.
  public static var aborted: MachError.Code {
    return .aborted
  }

  /// The name doesn't denote a right in the task.
  public static var invalidName: MachError.Code {
    return .invalidName
  }

  /// Target task isn't an active task.
  public static var invalidTask: MachError.Code {
    return .invalidTask
  }

  /// The name denotes a right, but not an appropriate right.
  public static var invalidRight: MachError.Code {
    return .invalidRight
  }

  /// A blatant range error.
  public static var invalidValue: MachError.Code {
    return .invalidValue
  }

  /// Operation would overflow limit on user-references.
  public static var userReferencesOverflow: MachError.Code {
    return .userReferencesOverflow
  }

  /// The supplied (port) capability is improper.
  public static var invalidCapability: MachError.Code {
    return .invalidCapability
  }

  /// The task already has send or receive rights for the port under
  /// another name.
  public static var rightExists: MachError.Code {
    return .rightExists
  }

  /// Target host isn't actually a host.
  public static var invalidHost: MachError.Code {
    return .invalidHost
  }

  /// An attempt was made to supply "precious" data for memory that is
  /// already present in a memory object.
  public static var memoryPresent: MachError.Code {
    return .memoryPresent
  }

  /// A page was requested of a memory manager via
  /// memory_object_data_request for an object using a
  /// MEMORY_OBJECT_COPY_CALL strategy, with the VM_PROT_WANTS_COPY
  /// flag being used to specify that the page desired is for a copy
  /// of the object, and the memory manager has detected the page was
  /// pushed into a copy of the object while the kernel was walking
  /// the shadow chain from the copy to the object. This error code is
  /// delivered via memory_object_data_error and is handled by the
  /// kernel (it forces the kernel to restart the fault). It will not
  /// be seen by users.
  public static var memoryDataMoved: MachError.Code {
    return .memoryDataMoved
  }

  /// A strategic copy was attempted of an object upon which a quicker
  /// copy is now possible.  The caller should retry the copy using
  /// vm_object_copy_quickly. This error code is seen only by the
  /// kernel.
  public static var memoryRestartCopy: MachError.Code {
    return .memoryRestartCopy
  }

  /// An argument applied to assert processor set privilege was not a
  /// processor set control port.
  public static var invalidProcessorSet: MachError.Code {
    return .invalidProcessorSet
  }

  /// The specified scheduling attributes exceed the thread's limits.
  public static var policyLimit: MachError.Code {
    return .policyLimit
  }

  /// The specified scheduling policy is not currently enabled for the
  /// processor set.
  public static var invalidPolicy: MachError.Code {
    return .invalidPolicy
  }

  /// The external memory manager failed to initialize the memory object.
  public static var invalidObject: MachError.Code {
    return .invalidObject
  }

  /// A thread is attempting to wait for an event for which there is
  /// already a waiting thread.
  public static var alreadyWaiting: MachError.Code {
    return .alreadyWaiting
  }

  /// An attempt was made to destroy the default processor set.
  public static var defaultSet: MachError.Code {
    return .defaultSet
  }

  /// An attempt was made to fetch an exception port that is
  /// protected, or to abort a thread while processing a protected
  /// exception.
  public static var exceptionProtected: MachError.Code {
    return .exceptionProtected
  }

  /// A ledger was required but not supplied.
  public static var invalidLedger: MachError.Code {
    return .invalidLedger
  }

  /// The port was not a memory cache control port.
  public static var invalidMemoryControl: MachError.Code {
    return .invalidMemoryControl
  }

  /// An argument supplied to assert security privilege was not a host
  /// security port.
  public static var invalidSecurity: MachError.Code {
    return .invalidSecurity
  }

  /// thread_depress_abort was called on a thread which was not
  /// currently depressed.
  public static var notDepressed: MachError.Code {
    return .notDepressed
  }

  /// Object has been terminated and is no longer available.
  public static var terminated: MachError.Code {
    return .terminated
  }

  /// Lock set has been destroyed and is no longer available.
  public static var lockSetDestroyed: MachError.Code {
    return .lockSetDestroyed
  }

  /// The thread holding the lock terminated before releasing the lock.
  public static var lockUnstable: MachError.Code {
    return .lockUnstable
  }

  /// The lock is already owned by another thread.
  public static var lockOwned: MachError.Code {
    return .lockOwned
  }

  /// The lock is already owned by the calling thread.
  public static var lockOwnedSelf: MachError.Code {
    return .lockOwnedSelf
  }

  /// Semaphore has been destroyed and is no longer available.
  public static var semaphoreDestroyed: MachError.Code {
    return .semaphoreDestroyed
  }

  /// Return from RPC indicating the target server was terminated
  /// before it successfully replied.
  public static var rpcServerTerminated: MachError.Code {
    return .rpcServerTerminated
  }

  /// Terminate an orphaned activation.
  public static var rpcTerminateOrphan: MachError.Code {
    return .rpcTerminateOrphan
  }

  /// Allow an orphaned activation to continue executing.
  public static var rpcContinueOrphan: MachError.Code {
    return .rpcContinueOrphan
  }

  /// Empty thread activation (No thread linked to it).
  public static var notSupported: MachError.Code {
    return .notSupported
  }

  /// Remote node down or inaccessible.
  public static var nodeDown: MachError.Code {
    return .nodeDown
  }

  /// A signalled thread was not actually waiting.
  public static var notWaiting: MachError.Code {
    return .notWaiting
  }

  /// Some thread-oriented operation (semaphore_wait) timed out.
  public static var operationTimedOut: MachError.Code {
    return .operationTimedOut
  }

  /// During a page fault, indicates that the page was rejected as a
  /// result of a signature check.
  public static var codesignError: MachError.Code {
    return .codesignError
  }

  /// The requested property cannot be changed at this time.
  public static var policyStatic: MachError.Code {
    return .policyStatic
  }
}

public struct ErrorUserInfoKey : RawRepresentable, _SwiftNewtypeWrapper, Equatable, Hashable, _ObjectiveCBridgeable {
  public init(rawValue: String) { self.rawValue = rawValue }
  public var rawValue: String
}

public extension ErrorUserInfoKey {
  @available(*, deprecated, renamed: "NSUnderlyingErrorKey")
  static let underlyingErrorKey = ErrorUserInfoKey(rawValue: NSUnderlyingErrorKey)

  @available(*, deprecated, renamed: "NSLocalizedDescriptionKey")
  static let localizedDescriptionKey = ErrorUserInfoKey(rawValue: NSLocalizedDescriptionKey)

  @available(*, deprecated, renamed: "NSLocalizedFailureReasonErrorKey")
  static let localizedFailureReasonErrorKey = ErrorUserInfoKey(rawValue: NSLocalizedFailureReasonErrorKey)

  @available(*, deprecated, renamed: "NSLocalizedRecoverySuggestionErrorKey")
  static let localizedRecoverySuggestionErrorKey = ErrorUserInfoKey(rawValue: NSLocalizedRecoverySuggestionErrorKey)

  @available(*, deprecated, renamed: "NSLocalizedRecoveryOptionsErrorKey")
  static let localizedRecoveryOptionsErrorKey = ErrorUserInfoKey(rawValue: NSLocalizedRecoveryOptionsErrorKey)

  @available(*, deprecated, renamed: "NSRecoveryAttempterErrorKey")
  static let recoveryAttempterErrorKey = ErrorUserInfoKey(rawValue: NSRecoveryAttempterErrorKey)

  @available(*, deprecated, renamed: "NSHelpAnchorErrorKey")
  static let helpAnchorErrorKey = ErrorUserInfoKey(rawValue: NSHelpAnchorErrorKey)

  @available(*, deprecated, renamed: "NSStringEncodingErrorKey")
  static let stringEncodingErrorKey = ErrorUserInfoKey(rawValue: NSStringEncodingErrorKey)

  @available(*, deprecated, renamed: "NSURLErrorKey")
  static let NSURLErrorKey = ErrorUserInfoKey(rawValue: Foundation.NSURLErrorKey)

  @available(*, deprecated, renamed: "NSFilePathErrorKey")
  static let filePathErrorKey = ErrorUserInfoKey(rawValue: NSFilePathErrorKey)
}<|MERGE_RESOLUTION|>--- conflicted
+++ resolved
@@ -380,13 +380,8 @@
 
 public extension __BridgedNSError 
     where Self: RawRepresentable, Self.RawValue: SignedInteger {
-<<<<<<< HEAD
-  public final var _domain: String { return Self._nsErrorDomain }
-  public final var _code: Int { return Int(rawValue) }
-=======
   public var _domain: String { return Self._nsErrorDomain }
-  public var _code: Int { return Int(rawValue.toIntMax()) }
->>>>>>> 124b2937
+  public var _code: Int { return Int(rawValue) }
 
   public init?(rawValue: RawValue) {
     self = unsafeBitCast(rawValue, to: Self.self)
@@ -413,15 +408,9 @@
 
 public extension __BridgedNSError
     where Self: RawRepresentable, Self.RawValue: UnsignedInteger {
-<<<<<<< HEAD
-  public final var _domain: String { return Self._nsErrorDomain }
-  public final var _code: Int {
-    return Int(bitPattern: UInt(rawValue))
-=======
   public var _domain: String { return Self._nsErrorDomain }
   public var _code: Int {
-    return Int(bitPattern: UInt(rawValue.toUIntMax()))
->>>>>>> 124b2937
+    return Int(bitPattern: UInt(rawValue))
   }
 
   public init?(rawValue: RawValue) {
