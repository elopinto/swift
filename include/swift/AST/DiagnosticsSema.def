--- conflicted
+++ resolved
@@ -248,17 +248,10 @@
 ERROR(cannot_convert_to_return_type_nil,none,
       "nil is incompatible with return type %0", (Type))
 
-<<<<<<< HEAD
-ERROR(cannot_convert_thrown_type,sema,none,
+ERROR(cannot_convert_thrown_type,none,
       "thrown expression type %0 does not conform to 'ErrorProtocol'", (Type))
-ERROR(cannot_throw_nil,sema,none,
+ERROR(cannot_throw_nil,none,
       "cannot infer concrete ErrorProtocol for thrown 'nil' value", ())
-=======
-ERROR(cannot_convert_thrown_type,none,
-      "thrown expression type %0 does not conform to 'ErrorType'", (Type))
-ERROR(cannot_throw_nil,none,
-      "cannot infer concrete ErrorType for thrown 'nil' value", ())
->>>>>>> 5e11e3f7
 
 
 ERROR(cannot_convert_raw_initializer_value,none,
@@ -1452,15 +1445,9 @@
       "Equatable protocol is broken: unexpected requirement", ())
 ERROR(broken_hashable_requirement,none,
       "Hashable protocol is broken: unexpected requirement", ())
-<<<<<<< HEAD
-ERROR(broken_errortype_requirement,sema_tcd,none,
+ERROR(broken_errortype_requirement,none,
       "ErrorProtocol protocol is broken: unexpected requirement", ())
-ERROR(broken_int_hashable_conformance,sema_tcd,none,
-=======
-ERROR(broken_errortype_requirement,none,
-      "ErrorType protocol is broken: unexpected requirement", ())
 ERROR(broken_int_hashable_conformance,none,
->>>>>>> 5e11e3f7
       "Int type is broken: does not conform to Hashable", ())
 ERROR(broken_int_integer_literal_convertible_conformance,none,
       "Int type is broken: does not conform to IntegerLiteralConvertible", ())
@@ -1735,13 +1722,8 @@
       "reference to %0 not used to initialize an inout parameter", (Type))
 NOTE(subscript_decl_here,none,
      "subscript operator declared here", ())
-<<<<<<< HEAD
-ERROR(condition_broken_proto,sema_tce,none,
+ERROR(condition_broken_proto,none,
       "protocol 'Boolean' is broken", ())
-=======
-ERROR(condition_broken_proto,none,
-      "protocol 'BooleanType' is broken", ())
->>>>>>> 5e11e3f7
 
 ERROR(broken_bool,none, "type 'Bool' is broken", ())
 
@@ -2034,13 +2016,8 @@
 // ForEach Stmt
 ERROR(sequence_protocol_broken,none,
       "SequenceType protocol definition is broken", ())
-<<<<<<< HEAD
-ERROR(iterator_protocol_broken,sema_tcs,none,
+ERROR(iterator_protocol_broken,none,
       "IteratorProtocol protocol definition is broken", ())
-=======
-ERROR(generator_protocol_broken,none,
-      "GeneratorType protocol definition is broken", ())
->>>>>>> 5e11e3f7
 
 ERROR(label_shadowed, none,
       "label %0 cannot be reused on an inner statement", (Identifier))
@@ -2217,13 +2194,8 @@
 ERROR(sugar_type_not_found,none,
       "broken standard library: cannot find "
       "%select{Array|Optional|ImplicitlyUnwrappedOptional|Dictionary|"
-<<<<<<< HEAD
       "ErrorProtocol}0 type", (unsigned))
-ERROR(optional_intrinsics_not_found,sema_tct,none,
-=======
-      "ErrorType}0 type", (unsigned))
 ERROR(optional_intrinsics_not_found,none,
->>>>>>> 5e11e3f7
       "broken standard library: cannot find intrinsic operations on "
       "Optional<T>", ())
 ERROR(pointer_argument_intrinsics_not_found,none,
