--- conflicted
+++ resolved
@@ -690,13 +690,8 @@
 
 SIMPLE_DECL_ATTR(_predatesConcurrency, PredatesConcurrency,
   OnFunc | OnConstructor | OnProtocol | OnGenericType | OnVar | OnSubscript |
-<<<<<<< HEAD
-  OnEnumElement | UserInaccessible |
+  OnEnumElement | OnImport | UserInaccessible |
   ABIStableToAdd | ABIBreakingToRemove | APIStableToAdd | APIBreakingToRemove,
-=======
-  OnEnumElement | OnImport | UserInaccessible |
-  ABIBreakingToAdd | ABIBreakingToRemove | APIBreakingToAdd | APIBreakingToRemove,
->>>>>>> d1bb98b1
   125)
 
 CONTEXTUAL_SIMPLE_DECL_ATTR(_const, CompileTimeConst,
