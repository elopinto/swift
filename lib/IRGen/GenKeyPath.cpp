//===--- GenKeyPath.cpp - IRGen support for key path objects --------------===//
//
// This source file is part of the Swift.org open source project
//
// Copyright (c) 2014 - 2017 Apple Inc. and the Swift project authors
// Licensed under Apache License v2.0 with Runtime Library Exception
//
// See https://swift.org/LICENSE.txt for license information
// See https://swift.org/CONTRIBUTORS.txt for the list of Swift project authors
//
//===----------------------------------------------------------------------===//
//
//  This file contains code for emitting key path patterns, which can be used
//  by the standard library to instantiate key path objects.
//
//===----------------------------------------------------------------------===//

#include "Callee.h"
#include "ClassLayout.h"
#include "ConstantBuilder.h"
#include "Explosion.h"
#include "GenClass.h"
#include "GenDecl.h"
#include "GenMeta.h"
#include "GenPointerAuth.h"
#include "GenProto.h"
#include "GenStruct.h"
#include "GenTuple.h"
#include "GenType.h"
#include "GenericRequirement.h"
#include "IRGenDebugInfo.h"
#include "IRGenFunction.h"
#include "IRGenMangler.h"
#include "IRGenModule.h"
#include "MetadataLayout.h"
#include "ProtocolInfo.h"
#include "StructLayout.h"
#include "TypeInfo.h"
#include "llvm/ADT/SetVector.h"
#include "llvm/IR/Module.h"
#include "llvm/IR/Function.h"
#include "swift/SIL/SILInstruction.h"
#include "swift/SIL/SILLocation.h"
#include "swift/SIL/TypeLowering.h"
#include "swift/ABI/KeyPath.h"
#include "swift/ABI/HeapObject.h"
#include "swift/AST/ASTContext.h"
#include "swift/AST/Decl.h"
#include "swift/AST/DiagnosticEngine.h"
#include "swift/AST/DiagnosticsIRGen.h"
#include "swift/AST/GenericEnvironment.h"
#include "swift/AST/ParameterList.h"
#include "swift/AST/Types.h"
#include "swift/Basic/Statistic.h"
#include "swift/IRGen/Linking.h"

using namespace swift;
using namespace irgen;

#define DEBUG_TYPE "IRGen key paths"
STATISTIC(NumTrivialPropertyDescriptors, "# of trivial property descriptors");
STATISTIC(NumNonTrivialPropertyDescriptors, "# of nontrivial property descriptors");

enum KeyPathAccessor {
  Getter,
  Setter,
  Equals,
  Hash,
};

static void
bindPolymorphicArgumentsFromComponentIndices(IRGenFunction &IGF,
                                     const KeyPathPatternComponent &component,
                                     GenericEnvironment *genericEnv,
                                     ArrayRef<GenericRequirement> requirements,
                                     llvm::Value *args,
                                     llvm::Value *size,
                                     bool hasSubscriptIndices) {
  if (!genericEnv)
    return;
  
  // The generic environment is marshaled into the end of the component
  // argument area inside the instance. Bind the generic information out of
  // the buffer.
  if (hasSubscriptIndices) {
    auto genericArgsSize = llvm::ConstantInt::get(IGF.IGM.SizeTy,
      requirements.size() * IGF.IGM.getPointerSize().getValue());

    auto genericArgsOffset = IGF.Builder.CreateSub(size, genericArgsSize);
    args = IGF.Builder.CreateInBoundsGEP(
        args->getType()->getScalarType()->getPointerElementType(), args,
        genericArgsOffset);
  }
  bindFromGenericRequirementsBuffer(IGF, requirements,
    Address(args, IGF.IGM.getPointerAlignment()),
    MetadataState::Complete,
    [&](CanType t) {
      return genericEnv->mapTypeIntoContext(t)->getCanonicalType();
    });
}

static llvm::Function *
getAccessorForComputedComponent(IRGenModule &IGM,
                                const KeyPathPatternComponent &component,
                                KeyPathAccessor whichAccessor,
                                GenericEnvironment *genericEnv,
                                ArrayRef<GenericRequirement> requirements,
                                bool hasSubscriptIndices) {
  SILFunction *accessor;
  switch (whichAccessor) {
  case Getter:
    accessor = component.getComputedPropertyGetter();
    break;
  case Setter:
    accessor = component.getComputedPropertySetter();
    break;
  case Equals:
    accessor = component.getSubscriptIndexEquals();
    break;
  case Hash:
    accessor = component.getSubscriptIndexHash();
    break;
  }
  
  // If the accessor is not generic, and locally available, we can use it as is.
  // If it's only externally available, we need a local thunk to relative-
  // reference.
  if (requirements.empty() &&
      !isAvailableExternally(accessor->getLinkage()) &&
      &IGM == IGM.IRGen.getGenModule(accessor)) {
    return IGM.getAddrOfSILFunction(accessor, NotForDefinition);
  }
  auto accessorFn = IGM.getAddrOfSILFunction(accessor, NotForDefinition);
  
  auto accessorFnTy = cast<llvm::FunctionType>(
    accessorFn->getType()->getPointerElementType());;
  
  // Otherwise, we need a thunk to unmarshal the generic environment from the
  // argument area. It'd be nice to have a good way to represent this
  // directly in SIL, of course...
  const char *thunkName;
  unsigned numArgsToForward;

  switch (whichAccessor) {
  case Getter:
    thunkName = "keypath_get";
    numArgsToForward = 2;
    break;
  case Setter:
    thunkName = "keypath_set";
    numArgsToForward = 2;
    break;
  case Equals:
    thunkName = "keypath_equals";
    numArgsToForward = 2;
    break;
  case Hash:
    thunkName = "keypath_hash";
    numArgsToForward = 1;
    break;
  }

  SmallVector<llvm::Type *, 4> thunkParams;
  for (unsigned i = 0; i < numArgsToForward; ++i)
    thunkParams.push_back(accessorFnTy->getParamType(i));
  
  switch (whichAccessor) {
  case Getter:
  case Setter:
    thunkParams.push_back(IGM.Int8PtrTy);
    break;
  case Equals:
  case Hash:
    break;
  }
  thunkParams.push_back(IGM.SizeTy);

  auto thunkType = llvm::FunctionType::get(accessorFnTy->getReturnType(),
                                           thunkParams,
                                           /*vararg*/ false);
  
  auto accessorThunk = llvm::Function::Create(thunkType,
    llvm::GlobalValue::PrivateLinkage, thunkName, IGM.getModule());
  accessorThunk->setAttributes(IGM.constructInitialAttributes());
  accessorThunk->setCallingConv(IGM.SwiftCC);

  switch (whichAccessor) {
  case Getter:
    // Original accessor's args should be @in or @out, meaning they won't be
    // captured or aliased.
    accessorThunk->addAttribute(1, llvm::Attribute::NoCapture);
    accessorThunk->addAttribute(1, llvm::Attribute::NoAlias);
    accessorThunk->addAttribute(2, llvm::Attribute::NoCapture);
    accessorThunk->addAttribute(2, llvm::Attribute::NoAlias);
    // Output is sret.
    accessorThunk->addAttribute(
        1, llvm::Attribute::getWithStructRetType(
               IGM.getLLVMContext(), thunkParams[0]->getPointerElementType()));
    break;
  case Setter:
    // Original accessor's args should be @in or @out, meaning they won't be
    // captured or aliased.
    accessorThunk->addAttribute(1, llvm::Attribute::NoCapture);
    accessorThunk->addAttribute(1, llvm::Attribute::NoAlias);
    accessorThunk->addAttribute(2, llvm::Attribute::NoCapture);
    accessorThunk->addAttribute(2, llvm::Attribute::NoAlias);
    break;
  case Equals:
  case Hash:
    break;
  }

  {
    IRGenFunction IGF(IGM, accessorThunk);
    if (IGM.DebugInfo)
      IGM.DebugInfo->emitArtificialFunction(IGF, accessorThunk);
      
    auto params = IGF.collectParameters();
    Explosion forwardedArgs;
    forwardedArgs.add(params.claim(numArgsToForward));
    
    llvm::Value *componentArgsBuf;
    switch (whichAccessor) {
    case Getter:
    case Setter:
      // The component arguments are passed alongside the base being projected.
      componentArgsBuf = params.claimNext();
      // Pass the argument pointer down to the underlying function, if it
      // wants it.
      if (hasSubscriptIndices) {
        forwardedArgs.add(componentArgsBuf);
      }
      break;
    case Equals:
    case Hash:
      // We're operating directly on the component argument buffer.
      componentArgsBuf = forwardedArgs.getAll()[0];
      break;
    }
    auto componentArgsBufSize = params.claimNext();
    bindPolymorphicArgumentsFromComponentIndices(IGF, component,
                                                 genericEnv, requirements,
                                                 componentArgsBuf,
                                                 componentArgsBufSize,
                                                 hasSubscriptIndices);
    
    // Use the bound generic metadata to form a call to the original generic
    // accessor.
    if (genericEnv) {
      WitnessMetadata ignoreWitnessMetadata;
      auto forwardingSubs = genericEnv->getForwardingSubstitutionMap();
      emitPolymorphicArguments(IGF, accessor->getLoweredFunctionType(),
                               forwardingSubs,
                               &ignoreWitnessMetadata,
                               forwardedArgs);
    }
    auto fnPtr =
        FunctionPointer::forDirect(IGM, accessorFn, /*secondaryValue*/ nullptr,
                                   accessor->getLoweredFunctionType());
    auto call = IGF.Builder.CreateCall(fnPtr, forwardedArgs.claimAll());
    
    if (call->getType()->isVoidTy())
      IGF.Builder.CreateRetVoid();
    else
      IGF.Builder.CreateRet(call);
  }
  
  return accessorThunk;
}

static llvm::Constant *
getLayoutFunctionForComputedComponent(IRGenModule &IGM,
                                    const KeyPathPatternComponent &component,
                                    GenericEnvironment *genericEnv,
                                    ArrayRef<GenericRequirement> requirements) {
  // Generate a function that returns the expected size and alignment necessary
  // to store captured generic context and subscript index arguments.
  auto retTy = llvm::StructType::get(IGM.getLLVMContext(),
                                     {IGM.SizeTy, IGM.SizeTy});
  auto fnTy = llvm::FunctionType::get(
    retTy, { IGM.Int8PtrTy }, /*vararg*/ false);
    
  auto layoutFn = llvm::Function::Create(fnTy,
    llvm::GlobalValue::PrivateLinkage, "keypath_get_arg_layout", IGM.getModule());
  layoutFn->setAttributes(IGM.constructInitialAttributes());
  layoutFn->setCallingConv(IGM.SwiftCC);
    
  {
    IRGenFunction IGF(IGM, layoutFn);
    if (IGM.DebugInfo)
      IGM.DebugInfo->emitArtificialFunction(IGF, layoutFn);
    // Unmarshal the generic environment from the argument buffer.
    auto parameters = IGF.collectParameters();
    auto args = parameters.claimNext();
    
    if (genericEnv) {
      bindFromGenericRequirementsBuffer(IGF, requirements,
        Address(args, IGF.IGM.getPointerAlignment()),
        MetadataState::Complete,
        [&](CanType t) {
          return genericEnv->mapTypeIntoContext(t)->getCanonicalType();
        });
    }
    
    // Run through the captured index types to determine the size and alignment
    // needed. Start with pointer alignment for the generic environment.
    llvm::Value *size = llvm::ConstantInt::get(IGM.SizeTy, 0);
    llvm::Value *alignMask = llvm::ConstantInt::get(IGM.SizeTy, 0);

    for (auto &index : component.getSubscriptIndices()) {
      auto ty = genericEnv
        ? genericEnv->mapTypeIntoContext(IGM.getSILModule(), index.LoweredType)
        : index.LoweredType;
      auto &ti = IGM.getTypeInfo(ty);
      auto indexSize = ti.getSize(IGF, ty);
      auto indexAlign = ti.getAlignmentMask(IGF, ty);
      
      auto notIndexAlign = IGF.Builder.CreateNot(indexAlign);
      
      size = IGF.Builder.CreateAdd(size, indexAlign);
      size = IGF.Builder.CreateAnd(size, notIndexAlign);
      size = IGF.Builder.CreateAdd(size, indexSize);
      
      alignMask = IGF.Builder.CreateOr(alignMask, indexAlign);
    }
    
    // If there's generic environment to capture, then it's stored as a block
    // of pointer-aligned words after the captured values.
    
    auto genericsSize = llvm::ConstantInt::get(IGM.SizeTy,
      IGM.getPointerSize().getValue() * requirements.size());
    auto genericsAlign = llvm::ConstantInt::get(IGM.SizeTy,
      IGM.getPointerAlignment().getValue() - 1);
    auto notGenericsAlign = llvm::ConstantExpr::getNot(genericsAlign);
    size = IGF.Builder.CreateAdd(size, genericsAlign);
    size = IGF.Builder.CreateAnd(size, notGenericsAlign);
    size = IGF.Builder.CreateAdd(size, genericsSize);
    alignMask = IGF.Builder.CreateOr(alignMask, genericsAlign);

    llvm::Value *retValue = IGF.Builder.CreateInsertValue(
      llvm::UndefValue::get(retTy), size, 0);
    retValue = IGF.Builder.CreateInsertValue(
      retValue, alignMask, 1);
      
    IGF.Builder.CreateRet(retValue);
  }
  
  return layoutFn;
}

static llvm::Constant *
getWitnessTableForComputedComponent(IRGenModule &IGM,
                                    const KeyPathPatternComponent &component,
                                    GenericEnvironment *genericEnv,
                                    ArrayRef<GenericRequirement> requirements) {
  // If the only thing we're capturing is generic environment, then we can
  // use a prefab witness table from the runtime. A null reference will be
  // filled in by the runtime.
  if (component.getSubscriptIndices().empty()) {
    return nullptr;
  }
  
  // Are the index values trivial?
  bool isTrivial = true;
  for (auto &component : component.getSubscriptIndices()) {
    auto ty = genericEnv
      ? genericEnv->mapTypeIntoContext(IGM.getSILModule(), component.LoweredType)
      : component.LoweredType;
    auto &ti = IGM.getTypeInfo(ty);
    isTrivial &= ti.isPOD(ResilienceExpansion::Minimal);
  }
  
  llvm::Constant *destroy = nullptr;
  llvm::Constant *copy;
  if (isTrivial) {
    // We can use prefab witnesses for handling trivial copying and destruction.
    // A null destructor witness signals that the payload is trivial.
    copy = IGM.getCopyKeyPathTrivialIndicesFn();
  } else {
    // Generate a destructor for this set of indices.
    {
      auto destroyType = llvm::FunctionType::get(IGM.VoidTy,
                                                 {IGM.Int8PtrTy, IGM.SizeTy},
                                                 /*vararg*/ false);
      auto destroyFn = llvm::Function::Create(destroyType,
        llvm::GlobalValue::PrivateLinkage, "keypath_destroy", IGM.getModule());
      destroy = destroyFn;
      destroyFn->setAttributes(IGM.constructInitialAttributes());
      destroyFn->setCallingConv(IGM.SwiftCC);
      
      IRGenFunction IGF(IGM, destroyFn);
      if (IGM.DebugInfo)
        IGM.DebugInfo->emitArtificialFunction(IGF, destroyFn);
    
      auto params = IGF.collectParameters();
      auto componentArgsBuf = params.claimNext();
      auto componentArgsBufSize = params.claimNext();
      bindPolymorphicArgumentsFromComponentIndices(IGF, component,
                                     genericEnv, requirements,
                                     componentArgsBuf,
                                     componentArgsBufSize,
                                     !component.getSubscriptIndices().empty());
      
      llvm::Value *offset = nullptr;
      for (auto &component : component.getSubscriptIndices()) {
        auto ty = genericEnv
          ? genericEnv->mapTypeIntoContext(IGM.getSILModule(),
                                           component.LoweredType)
          : component.LoweredType;
        auto &ti = IGM.getTypeInfo(ty);
        if (offset) {
          auto align = ti.getAlignmentMask(IGF, ty);
          auto notAlign = IGF.Builder.CreateNot(align);
          offset = IGF.Builder.CreateAdd(offset, align);
          offset = IGF.Builder.CreateAnd(offset, notAlign);
        } else {
          offset = llvm::ConstantInt::get(IGM.SizeTy, 0);
        }
        auto elt = IGF.Builder.CreateInBoundsGEP(componentArgsBuf->getType()
                                                     ->getScalarType()
                                                     ->getPointerElementType(),
                                                 componentArgsBuf, offset);
        auto eltAddr = ti.getAddressForPointer(
          IGF.Builder.CreateBitCast(elt, ti.getStorageType()->getPointerTo()));
        ti.destroy(IGF, eltAddr, ty,
                   true /*witness table: need it to be fast*/);
        auto size = ti.getSize(IGF, ty);
        offset = IGF.Builder.CreateAdd(offset, size);
      }
      IGF.Builder.CreateRetVoid();
    }
    // Generate a copier for this set of indices.
    {
      auto copyType = llvm::FunctionType::get(IGM.VoidTy,
                                              {IGM.Int8PtrTy, IGM.Int8PtrTy,
                                               IGM.SizeTy},
                                              /*vararg*/ false);
      auto copyFn = llvm::Function::Create(copyType,
        llvm::GlobalValue::PrivateLinkage, "keypath_copy", IGM.getModule());
      copy = copyFn;
      copyFn->setAttributes(IGM.constructInitialAttributes());
      copyFn->setCallingConv(IGM.SwiftCC);
      
      IRGenFunction IGF(IGM, copyFn);
      if (IGM.DebugInfo)
        IGM.DebugInfo->emitArtificialFunction(IGF, copyFn);
    
      auto params = IGF.collectParameters();
      auto sourceArgsBuf = params.claimNext();
      auto destArgsBuf = params.claimNext();
      auto componentArgsBufSize = params.claimNext();
      bindPolymorphicArgumentsFromComponentIndices(IGF, component,
                                     genericEnv, requirements,
                                     sourceArgsBuf,
                                     componentArgsBufSize,
                                     !component.getSubscriptIndices().empty());
      
      // Copy over the index values.
      llvm::Value *offset = nullptr;
      for (auto &component : component.getSubscriptIndices()) {
        auto ty = genericEnv
          ? genericEnv->mapTypeIntoContext(IGM.getSILModule(),
                                           component.LoweredType)
          : component.LoweredType;
        auto &ti = IGM.getTypeInfo(ty);
        if (offset) {
          auto align = ti.getAlignmentMask(IGF, ty);
          auto notAlign = IGF.Builder.CreateNot(align);
          offset = IGF.Builder.CreateAdd(offset, align);
          offset = IGF.Builder.CreateAnd(offset, notAlign);
        } else {
          offset = llvm::ConstantInt::get(IGM.SizeTy, 0);
        }
        auto sourceElt = IGF.Builder.CreateInBoundsGEP(
            sourceArgsBuf->getType()->getScalarType()->getPointerElementType(),
            sourceArgsBuf, offset);
        auto destElt = IGF.Builder.CreateInBoundsGEP(
            destArgsBuf->getType()->getScalarType()->getPointerElementType(),
            destArgsBuf, offset);
        auto sourceEltAddr = ti.getAddressForPointer(
          IGF.Builder.CreateBitCast(sourceElt,
                                    ti.getStorageType()->getPointerTo()));
        auto destEltAddr = ti.getAddressForPointer(
          IGF.Builder.CreateBitCast(destElt,
                                    ti.getStorageType()->getPointerTo()));

        ti.initializeWithCopy(IGF, destEltAddr, sourceEltAddr, ty, false);
        auto size = ti.getSize(IGF, ty);
        offset = IGF.Builder.CreateAdd(offset, size);
      }
      
      // Copy over the generic environment.
      if (genericEnv) {
        auto envAlignMask = llvm::ConstantInt::get(IGM.SizeTy,
          IGM.getPointerAlignment().getMaskValue());
        auto notAlignMask = IGF.Builder.CreateNot(envAlignMask);
        offset = IGF.Builder.CreateAdd(offset, envAlignMask);
        offset = IGF.Builder.CreateAnd(offset, notAlignMask);

        auto sourceEnv = IGF.Builder.CreateInBoundsGEP(
            sourceArgsBuf->getType()->getScalarType()->getPointerElementType(),
            sourceArgsBuf, offset);
        auto destEnv = IGF.Builder.CreateInBoundsGEP(
            destArgsBuf->getType()->getScalarType()->getPointerElementType(),
            destArgsBuf, offset);

        auto align = IGM.getPointerAlignment().getValue();
        IGF.Builder.CreateMemCpy(destEnv, llvm::MaybeAlign(align), sourceEnv,
                                 llvm::MaybeAlign(align),
                                 IGM.getPointerSize().getValue() *
                                     requirements.size());
      }
      
      IGF.Builder.CreateRetVoid();
    }
  }
  
  auto equals = getAccessorForComputedComponent(IGM, component, Equals,
                                      genericEnv, requirements,
                                      !component.getSubscriptIndices().empty());
  auto hash = getAccessorForComputedComponent(IGM, component, Hash,
                                      genericEnv, requirements,
                                      !component.getSubscriptIndices().empty());
  
  ConstantInitBuilder builder(IGM);
  ConstantStructBuilder fields = builder.beginStruct();
  auto schemaKeyPath = IGM.getOptions().PointerAuth.KeyPaths;
  if (destroy)
    fields.addSignedPointer(destroy, schemaKeyPath,
                            PointerAuthEntity::Special::KeyPathDestroy);
  else
    fields.addNullPointer(IGM.FunctionPtrTy);
  fields.addSignedPointer(copy, schemaKeyPath,
                          PointerAuthEntity::Special::KeyPathCopy);
  fields.addSignedPointer(equals, schemaKeyPath,
                          PointerAuthEntity::Special::KeyPathEquals);
  fields.addSignedPointer(hash, schemaKeyPath,
                          PointerAuthEntity::Special::KeyPathHash);
  return fields.finishAndCreateGlobal(
      "keypath_witnesses", IGM.getPointerAlignment(), /*constant*/ true,
      llvm::GlobalVariable::PrivateLinkage);
}

/// Information about each index operand for a key path pattern that is used
/// to lay out and consume the argument packet.
struct KeyPathIndexOperand {
  SILType LoweredType;
  const KeyPathPatternComponent *LastUser;
};

static llvm::Constant *
getInitializerForComputedComponent(IRGenModule &IGM,
           const KeyPathPatternComponent &component,
           ArrayRef<KeyPathIndexOperand> operands,
           GenericEnvironment *genericEnv,
           ArrayRef<GenericRequirement> requirements) {
  auto fnTy = llvm::FunctionType::get(IGM.VoidTy,
    { /*src*/ IGM.Int8PtrTy,
      /*dest*/ IGM.Int8PtrTy }, /*vararg*/ false);
      
  auto initFn = llvm::Function::Create(fnTy,
    llvm::GlobalValue::PrivateLinkage, "keypath_arg_init", IGM.getModule());
  initFn->setAttributes(IGM.constructInitialAttributes());
  initFn->setCallingConv(IGM.SwiftCC);
    
  {
    IRGenFunction IGF(IGM, initFn);
    if (IGM.DebugInfo)
      IGM.DebugInfo->emitArtificialFunction(IGF, initFn);

    auto params = IGF.collectParameters();
    // Pointer to the argument packet passed into swift_getKeyPath
    auto src = params.claimNext();
    // Pointer to the destination component's argument buffer
    auto dest = params.claimNext();
    
    SmallVector<Address, 4> srcAddresses;
    int lastOperandNeeded = -1;
    for (auto &index : component.getSubscriptIndices()) {
      lastOperandNeeded = std::max(lastOperandNeeded, (int)index.Operand);
    }
    
    llvm::Value *offset;
    
    if (genericEnv) {
      // We'll copy over the generic environment after we copy in the indexes.
      offset = llvm::ConstantInt::get(IGM.SizeTy,
        IGM.getPointerSize().getValue() * requirements.size());

      // Bind the generic environment from the argument buffer.
      bindFromGenericRequirementsBuffer(IGF, requirements,
        Address(src, IGF.IGM.getPointerAlignment()),
        MetadataState::Complete,
        [&](CanType t) {
          return genericEnv->mapTypeIntoContext(t)->getCanonicalType();
        });

    } else {
      offset = llvm::ConstantInt::get(IGM.SizeTy, 0);
    }
    
    // Figure out the offsets of the operands in the source buffer.
    for (int i = 0; i <= lastOperandNeeded; ++i) {
      auto ty = genericEnv
        ? genericEnv->mapTypeIntoContext(IGM.getSILModule(),
                                         operands[i].LoweredType)
        : operands[i].LoweredType;
      
      auto &ti = IGM.getTypeInfo(ty);

      if (i != 0 || genericEnv) {
        auto alignMask = ti.getAlignmentMask(IGF, ty);
        auto notAlignMask = IGF.Builder.CreateNot(alignMask);
        offset = IGF.Builder.CreateAdd(offset, alignMask);
        offset = IGF.Builder.CreateAnd(offset, notAlignMask);
      }

      auto ptr = IGF.Builder.CreateInBoundsGEP(
          src->getType()->getScalarType()->getPointerElementType(), src,
          offset);
      auto addr = ti.getAddressForPointer(IGF.Builder.CreateBitCast(
        ptr, ti.getStorageType()->getPointerTo()));
      srcAddresses.push_back(addr);
      
      auto size = ti.getSize(IGF, ty);
      offset = IGF.Builder.CreateAdd(offset, size);
    }
    
    offset = llvm::ConstantInt::get(IGM.SizeTy, 0);
    
    // Transfer the operands we want into the destination buffer.
    for (unsigned i : indices(component.getSubscriptIndices())) {
      auto &index = component.getSubscriptIndices()[i];
      
      auto ty = genericEnv
        ? genericEnv->mapTypeIntoContext(IGM.getSILModule(),
                                         index.LoweredType)
        : index.LoweredType;
      
      auto &ti = IGM.getTypeInfo(ty);
      
      if (i != 0) {
        auto alignMask = ti.getAlignmentMask(IGF, ty);
        auto notAlignMask = IGF.Builder.CreateNot(alignMask);
        offset = IGF.Builder.CreateAdd(offset, alignMask);
        offset = IGF.Builder.CreateAnd(offset, notAlignMask);
      }

      auto ptr = IGF.Builder.CreateInBoundsGEP(
          dest->getType()->getScalarType()->getPointerElementType(), dest,
          offset);
      auto destAddr = ti.getAddressForPointer(IGF.Builder.CreateBitCast(
        ptr, ti.getStorageType()->getPointerTo()));
      
      // The last component using an operand can move the value out of the
      // buffer.
      if (&component == operands[index.Operand].LastUser) {
        ti.initializeWithTake(IGF, destAddr, srcAddresses[index.Operand], ty,
                              false);
      } else {
        ti.initializeWithCopy(IGF, destAddr, srcAddresses[index.Operand], ty,
                              false);
      }
      auto size = ti.getSize(IGF, ty);
      offset = IGF.Builder.CreateAdd(offset, size);
    }
    
    // Transfer the generic environment.
    // External components don't need to store the key path environment (and
    // can't), since they need to already have enough information to function
    // independently of any context using the component.
    if (genericEnv) {
      auto destGenericEnv = dest;
      if (!component.getSubscriptIndices().empty()) {
        auto genericEnvAlignMask = llvm::ConstantInt::get(IGM.SizeTy,
          IGM.getPointerAlignment().getMaskValue());
        auto notGenericEnvAlignMask = IGF.Builder.CreateNot(genericEnvAlignMask);
        offset = IGF.Builder.CreateAdd(offset, genericEnvAlignMask);
        offset = IGF.Builder.CreateAnd(offset, notGenericEnvAlignMask);
        destGenericEnv = IGF.Builder.CreateInBoundsGEP(
            dest->getType()->getScalarType()->getPointerElementType(), dest,
            offset);
      }
      
      auto align = IGM.getPointerAlignment().getValue();
      IGF.Builder.CreateMemCpy(
          destGenericEnv, llvm::MaybeAlign(align), src, llvm::MaybeAlign(align),
          IGM.getPointerSize().getValue() * requirements.size());
    }
    IGF.Builder.CreateRetVoid();
  }
  return initFn;
}

static llvm::Constant *
emitMetadataTypeRefForKeyPath(IRGenModule &IGM, CanType type,
                              CanGenericSignature sig) {
  // Produce a mangled name for the type.
  auto constant = IGM.getTypeRef(type, sig, MangledTypeRefRole::Metadata).first;
  
  // Mask the bottom bit to tell the key path runtime this is a mangled name
  // rather than a direct reference.
  auto bitConstant = llvm::ConstantInt::get(IGM.IntPtrTy, 1);
  return llvm::ConstantExpr::getGetElementPtr(
<<<<<<< HEAD
      cast<llvm::PointerType>(constant->getType()->getScalarType())
          ->getElementType(),
      constant, bitConstant);
=======
    constant->getType()->getPointerElementType(), constant, bitConstant);
>>>>>>> 19ab0a18
}

static unsigned getClassFieldIndex(ClassDecl *classDecl, VarDecl *property) {
  SmallVector<ClassDecl *, 3> superclasses;
  for (auto *superDecl = classDecl; superDecl != nullptr;
       superDecl = superDecl->getSuperclassDecl()) {
    superclasses.push_back(superDecl);
  }

  std::reverse(superclasses.begin(), superclasses.end());

  unsigned index = 0;
  for (auto *superDecl : superclasses) {
    for (auto *other : superDecl->getStoredProperties()) {
      if (other == property)
        return index;
      ++index;
    }
  }

  llvm_unreachable("Did not find stored property in class");
}

static void
emitKeyPathComponent(IRGenModule &IGM,
                     ConstantStructBuilder &fields,
                     const KeyPathPatternComponent &component,
                     bool isInstantiableOnce,
                     GenericEnvironment *genericEnv,
                     ArrayRef<GenericRequirement> requirements,
                     CanType baseTy,
                     ArrayRef<KeyPathIndexOperand> operands,
                     bool hasSubscriptIndices) {
  assert(fields.getNextOffsetFromGlobal() % Alignment(4) == Size(0)
         && "must be 32-bit-aligned here");

  SILType loweredBaseTy;
  loweredBaseTy = IGM.getLoweredType(AbstractionPattern::getOpaque(),
                                     baseTy->getWithoutSpecifierType());
  // TODO: Eliminate GenericContextScope entirely
  GenericContextScope scope(
      IGM, genericEnv
               ? genericEnv->getGenericSignature().getCanonicalSignature()
               : nullptr);
  switch (auto kind = component.getKind()) {
  case KeyPathPatternComponent::Kind::StoredProperty: {
    auto property = cast<VarDecl>(component.getStoredPropertyDecl());
    
    auto addFixedOffset = [&](bool isStruct, bool isLet,
                              llvm::Constant *offset) {
      if (auto offsetInt = dyn_cast_or_null<llvm::ConstantInt>(offset)) {
        auto offsetValue = offsetInt->getValue().getZExtValue();
        if (KeyPathComponentHeader::offsetCanBeInline(offsetValue)) {
          auto header = isStruct
            ? KeyPathComponentHeader
                ::forStructComponentWithInlineOffset(isLet, offsetValue)
            : KeyPathComponentHeader
                ::forClassComponentWithInlineOffset(isLet, offsetValue);
          fields.addInt32(header.getData());
          return;
        }
      }
      auto header = isStruct
        ? KeyPathComponentHeader::forStructComponentWithOutOfLineOffset(isLet)
        : KeyPathComponentHeader::forClassComponentWithOutOfLineOffset(isLet);
      fields.addInt32(header.getData());
      fields.add(llvm::ConstantExpr::getTruncOrBitCast(offset, IGM.Int32Ty));
    };
    
    // For a struct stored property, we may know the fixed offset of the field,
    // or we may need to fetch it out of the type's metadata at instantiation
    // time.
    if (auto theStruct = loweredBaseTy.getStructOrBoundGenericStruct()) {
      if (auto offset = emitPhysicalStructMemberFixedOffset(IGM,
                                                            loweredBaseTy,
                                                            property)) {
        // We have a known constant fixed offset.
        addFixedOffset(/*struct*/ true, property->isLet(), offset);
        break;
      }

      // If the offset isn't fixed, try instead to get the field offset out
      // of the type metadata at instantiation time.
      auto &metadataLayout = IGM.getMetadataLayout(theStruct);
      auto fieldOffset = metadataLayout.getStaticFieldOffset(property);

      auto header = KeyPathComponentHeader
        ::forStructComponentWithUnresolvedFieldOffset(property->isLet());
      fields.addInt32(header.getData());
      fields.addInt32(fieldOffset.getValue());
      break;
    }

    auto *classDecl = baseTy->getClassOrBoundGenericClass();
    auto loweredClassTy = loweredBaseTy;

    // Recover class decl from superclass constraint
    if (!classDecl && genericEnv) {
      auto ty = genericEnv->mapTypeIntoContext(baseTy)->getCanonicalType();
      auto archetype = dyn_cast<ArchetypeType>(ty);
      if (archetype && archetype->requiresClass()) {
        auto superClassTy = ty->getSuperclass(false)->getCanonicalType();
        classDecl = superClassTy->getClassOrBoundGenericClass();
        loweredClassTy =
            IGM.getLoweredType(AbstractionPattern::getOpaque(),
                               superClassTy->getWithoutSpecifierType());
      }
    }

    // For a class, we may know the fixed offset of a field at compile time,
    // or we may need to fetch it at instantiation time. Depending on the
    // ObjC-ness and resilience of the class hierarchy, there might be a few
    // different ways we need to go about this.
    if (loweredClassTy.getClassOrBoundGenericClass()) {

      // Use the property's class type to determine the field access.
      auto propertyBaseDecl = property->getDeclContext()->getSelfClassDecl();
      auto currentBaseTy =
          loweredClassTy.getASTType()->getSuperclassForDecl(propertyBaseDecl);
      assert(currentBaseTy->getClassOrBoundGenericClass() == propertyBaseDecl);
      loweredClassTy =
          IGM.getLoweredType(AbstractionPattern::getOpaque(), currentBaseTy);

      auto loweredBaseContextTy =
          SILType::getPrimitiveObjectType(loweredClassTy.getASTType());
      if (!loweredClassTy.getASTType()->hasArchetype())
        loweredBaseContextTy = SILType::getPrimitiveObjectType(
            GenericEnvironment::mapTypeIntoContext(genericEnv,
                                                   loweredClassTy.getASTType())
                ->getCanonicalType());

      switch (getClassFieldAccess(IGM, loweredBaseContextTy, property)) {
      case FieldAccess::ConstantDirect: {
        // Known compile-time constant field offset.
        auto offset = tryEmitConstantClassFragilePhysicalMemberOffset(
            IGM, loweredClassTy, property);
        assert(offset && "no constant offset for ConstantDirect field?!");
        addFixedOffset(/*struct*/ false, property->isLet(), offset);
        break;
      }
      case FieldAccess::NonConstantDirect: {
        // A constant offset that's determined at class realization time.
        // We have to load the offset from a global ivar.
        //
        // This means the field offset is constant at runtime, but is not known
        // at compile time.
        auto header = KeyPathComponentHeader
          ::forClassComponentWithUnresolvedIndirectOffset(property->isLet());
        fields.addInt32(header.getData());
        auto offsetRef = IGM.getAddrOfLLVMVariableOrGOTEquivalent(
          LinkEntity::forFieldOffset(property));
        fields.addRelativeAddress(offsetRef);
        break;
      }
      case FieldAccess::ConstantIndirect: {
        // An offset that depends on the instance's generic parameterization,
        // but whose field offset is at a known metadata offset.
        auto header = KeyPathComponentHeader
          ::forClassComponentWithUnresolvedFieldOffset(property->isLet());
        fields.addInt32(header.getData());

        // FIXME: This doesn't support classes with resilient ancestry, because
        // the offset into the metadata is itself not constant.
        //
        // SILGen emits the descriptor as a computed property in this case.
        auto fieldOffset = getClassFieldOffsetOffset(
            IGM, loweredClassTy.getClassOrBoundGenericClass(), property);
        fields.addInt32(fieldOffset.getValue());
        break;
      }
      }
      break;
    }
    llvm_unreachable("not struct or class");
  }
  case KeyPathPatternComponent::Kind::GettableProperty:
  case KeyPathPatternComponent::Kind::SettableProperty: {
    // If the component references an external property, encode that in a
    // header before the local attempt header, so that we can consult the
    // external descriptor at instantiation time.
    //
    // Note that when compiling inlinable functions, we can have external
    // declarations that point within the same module. Just ignore those.
    auto externalDecl = component.getExternalDecl();
    if (externalDecl &&
        externalDecl->getModuleContext() != IGM.getSwiftModule()) {
      SmallVector<llvm::Constant *, 4> externalSubArgs;
      auto componentSig = externalDecl->getInnermostDeclContext()
        ->getGenericSignatureOfContext();

      auto componentCanSig = componentSig.getCanonicalSignature();
      auto subs = component.getExternalSubstitutions();
      if (!subs.empty()) {
        enumerateGenericSignatureRequirements(
            componentCanSig, [&](GenericRequirement reqt) {
              auto substType =
                  reqt.TypeParameter.subst(subs)->getCanonicalType();
              if (!reqt.Protocol) {
                // Type requirement.
                externalSubArgs.push_back(emitMetadataTypeRefForKeyPath(
                    IGM, substType, componentCanSig));
              } else {
                // Protocol requirement.
                auto conformance = subs.lookupConformance(
                    reqt.TypeParameter->getCanonicalType(), reqt.Protocol);
                externalSubArgs.push_back(IGM.emitWitnessTableRefString(
                    substType, conformance,
                    genericEnv ? genericEnv->getGenericSignature() : nullptr,
                    /*shouldSetLowBit*/ true));
              }
            });
      }
      fields.addInt32(
        KeyPathComponentHeader::forExternalComponent(externalSubArgs.size())
          .getData());
      auto descriptor = IGM.getAddrOfLLVMVariableOrGOTEquivalent(
        LinkEntity::forPropertyDescriptor(externalDecl));
      fields.addRelativeAddress(descriptor);
      for (auto *arg : externalSubArgs)
        fields.addRelativeAddress(arg);
    }
  
    // Encode the settability.
    bool settable = kind == KeyPathPatternComponent::Kind::SettableProperty;
    bool mutating = settable && component.isComputedSettablePropertyMutating();
    KeyPathComponentHeader::ComputedPropertyKind componentKind;
    if (settable) {
      componentKind = mutating
        ? KeyPathComponentHeader::SettableMutating
        : KeyPathComponentHeader::SettableNonmutating;
    } else {
      componentKind = KeyPathComponentHeader::GetOnly;
    }
    
    // Lower the id reference.
    auto id = component.getComputedPropertyId();
    KeyPathComponentHeader::ComputedPropertyIDKind idKind;
    llvm::Constant *idValue;
    KeyPathComponentHeader::ComputedPropertyIDResolution idResolution;
    switch (id.getKind()) {
    case KeyPathPatternComponent::ComputedPropertyId::Function: {
      idKind = KeyPathComponentHeader::Pointer;
      // FIXME: Does this need to be signed?
      auto idRef = IGM.getAddrOfLLVMVariableOrGOTEquivalent(
        LinkEntity::forSILFunction(id.getFunction()));
      
      idValue = idRef.getValue();
      // If we got an indirect reference, we'll need to resolve it at
      // instantiation time.
      idResolution = idRef.isIndirect()
        ? KeyPathComponentHeader::IndirectPointer
        : KeyPathComponentHeader::Resolved;
      break;
    }
    case KeyPathPatternComponent::ComputedPropertyId::DeclRef: {
      auto declRef = id.getDeclRef();
    
      // Foreign method refs identify using a selector
      // reference, which is doubly-indirected and filled in with a unique
      // pointer by dyld.
      if (declRef.isForeign) {
        assert(IGM.ObjCInterop && "foreign keypath component w/o objc interop?!");
        idKind = KeyPathComponentHeader::Pointer;
        // FIXME: In non-JIT mode, ideally we would just refer to the selector
        // reference variable here with an indirectpointer resolution,
        // but ld64 section coalescing on the __objc_sel section can break
        // relative references (and on some platforms, mach-o just doesn't
        // support the necessary relocations).
        // As a workaround, generate a stub function to resolve the selector.
        //
        // Note that we'd need to do this anyway in JIT mode because we would
        // need to unique the selector at runtime anyway.
        auto selectorName = IGM.getObjCSelectorName(declRef);
        SmallString<32> fnName;
        fnName.append("keypath_get_selector_");
        fnName.append(selectorName);
        auto fn = IGM.getOrCreateHelperFunction(fnName, IGM.Int8PtrTy,
                                                {IGM.Int8PtrTy},
                                      [&selectorName](IRGenFunction &subIGF) {
          auto selectorValue = subIGF.emitObjCSelectorRefLoad(selectorName);
          subIGF.Builder.CreateRet(selectorValue);
        });

        idValue = fn;
        idResolution = KeyPathComponentHeader::FunctionCall;
      } else {
        if (auto overridden = declRef.getOverriddenVTableEntry())
          declRef = overridden;
        if (auto overridden = declRef.getOverriddenWitnessTableEntry())
          declRef = overridden;

        auto dc = declRef.getDecl()->getDeclContext();

        // We can use a method descriptor if we have a class or resilient
        // protocol.
        if (isa<ClassDecl>(dc) ||
            IGM.isResilient(cast<NominalTypeDecl>(dc),
                            ResilienceExpansion::Minimal)) {
          idKind = KeyPathComponentHeader::Pointer;
          auto idRef = IGM.getAddrOfLLVMVariableOrGOTEquivalent(
            LinkEntity::forMethodDescriptor(declRef));

          idValue = idRef.getValue();
          idResolution = idRef.isIndirect()
            ? KeyPathComponentHeader::IndirectPointer
            : KeyPathComponentHeader::Resolved;
          break;
        }
      
        idKind = KeyPathComponentHeader::VTableOffset;
        auto methodProto = cast<ProtocolDecl>(dc);
        auto &protoInfo = IGM.getProtocolInfo(methodProto,
                                              ProtocolInfoKind::Full);
        auto index = protoInfo.getFunctionIndex(declRef);
        idValue = llvm::ConstantInt::get(IGM.SizeTy, -index.getValue());
        idResolution = KeyPathComponentHeader::Resolved;
      }
      break;
    }
    case KeyPathPatternComponent::ComputedPropertyId::Property:
      // Use the index of the stored property within the aggregate to key
      // the property.
      auto property = id.getProperty();
      idKind = KeyPathComponentHeader::StoredPropertyIndex;
      auto *classDecl = baseTy->getClassOrBoundGenericClass();
      auto loweredClassTy = loweredBaseTy;
      // Recover class decl from superclass constraint
      if (!classDecl && genericEnv) {
        auto ty = genericEnv->mapTypeIntoContext(baseTy)->getCanonicalType();
        auto archetype = dyn_cast<ArchetypeType>(ty);
        if (archetype && archetype->requiresClass()) {
          auto superClassTy = ty->getSuperclass(false)->getCanonicalType();
          classDecl = superClassTy->getClassOrBoundGenericClass();
          loweredClassTy =
              IGM.getLoweredType(AbstractionPattern::getOpaque(),
                                 superClassTy->getWithoutSpecifierType());
        }
      }
      if (auto struc = baseTy->getStructOrBoundGenericStruct()) {
        // Scan the stored properties of the struct to find the index. We should
        // only ever use a struct field as a uniquing key from inside the
        // struct's own module, so this is OK.
        idResolution = KeyPathComponentHeader::Resolved;
        Optional<unsigned> structIdx;
        unsigned i = 0;
        for (auto storedProp : struc->getStoredProperties()) {
          if (storedProp == property) {
            structIdx = i;
            break;
          }
          ++i;
        }
        assert(structIdx && "not a stored property of the struct?!");
        idValue = llvm::ConstantInt::get(IGM.SizeTy, structIdx.getValue());
      } else if (classDecl) {
        // TODO: This field index would require runtime resolution with Swift
        // native class resilience. We never directly access ObjC-imported
        // ivars so we can disregard ObjC ivar resilience for this computation
        // and start counting at the Swift native root.
        if (loweredClassTy.getASTType()->hasTypeParameter())
          loweredClassTy = SILType::getPrimitiveObjectType(
              GenericEnvironment::mapTypeIntoContext(
                  genericEnv, loweredClassTy.getASTType())
                  ->getCanonicalType());
        switch (getClassFieldAccess(IGM, loweredClassTy, property)) {
        case FieldAccess::ConstantDirect:
        case FieldAccess::ConstantIndirect:
        case FieldAccess::NonConstantDirect:
          idResolution = KeyPathComponentHeader::Resolved;
          idValue = llvm::ConstantInt::get(IGM.SizeTy,
                                       getClassFieldIndex(classDecl, property));
          break;
        }
        
      } else {
        llvm_unreachable("neither struct nor class");
      }
      break;
    }
    
    auto header = KeyPathComponentHeader::forComputedProperty(componentKind,
                                     idKind, !isInstantiableOnce, idResolution);
    
    fields.addInt32(header.getData());
    switch (idKind) {
    case KeyPathComponentHeader::Pointer:
      // Use a relative offset to the referent.
      fields.addRelativeAddress(idValue);
      break;

    case KeyPathComponentHeader::VTableOffset:
    case KeyPathComponentHeader::StoredPropertyIndex:
      // Store the offset as an i32.
      fields.add(llvm::ConstantExpr::getTruncOrBitCast(idValue, IGM.Int32Ty));
      break;
    }

    // Push the accessors, possibly thunked to marshal generic environment.
    fields.addRelativeAddress(
      getAccessorForComputedComponent(IGM, component, Getter,
                                      genericEnv, requirements,
                                      hasSubscriptIndices));
    if (settable)
      fields.addRelativeAddress(
        getAccessorForComputedComponent(IGM, component, Setter,
                                        genericEnv, requirements,
                                        hasSubscriptIndices));

    if (!isInstantiableOnce) {
      // If there's generic context or subscript indexes, embed as
      // arguments in the component. Thunk the SIL-level accessors to give the
      // runtime implementation a polymorphically-callable interface.

      fields.addRelativeAddress(
        getLayoutFunctionForComputedComponent(IGM, component,
                                              genericEnv, requirements));
      
      // Set up a "witness table" for the component that handles copying,
      // destroying, equating, and hashing the captured contents of the
      // component.
      if (auto witnessTable =
            getWitnessTableForComputedComponent(IGM, component,
                                                genericEnv, requirements)) {
        fields.addRelativeAddress(witnessTable);
      } else {
        // If there are only generic parameters, we can use a prefab witness
        // table from the runtime. Leaving a null reference here will let
        // the runtime fill it in.
        fields.addInt32(0);
      }
      
      // Add an initializer function that copies generic arguments out of the
      // pattern argument buffer into the instantiated object.
      fields.addRelativeAddress(
        getInitializerForComputedComponent(IGM, component, operands,
                                           genericEnv, requirements));
    }
    break;
  }
  case KeyPathPatternComponent::Kind::OptionalChain:
    fields.addInt32(KeyPathComponentHeader::forOptionalChain().getData());
    break;
  case KeyPathPatternComponent::Kind::OptionalForce:
    fields.addInt32(KeyPathComponentHeader::forOptionalForce().getData());
    break;
  case KeyPathPatternComponent::Kind::OptionalWrap:
    fields.addInt32(KeyPathComponentHeader::forOptionalWrap().getData());
    break;
  case KeyPathPatternComponent::Kind::TupleElement:
    assert(baseTy->is<TupleType>() && "not a tuple");

    SILType loweredTy = IGM.getLoweredType(AbstractionPattern::getOpaque(),
                                           baseTy);

    // Tuple with fixed layout
    //
    // This code is ALSO executed in the case of a tuple with dynamic layout,
    // (see below) but only if `component.getTupleIndex()` is 0 - in that case
    // the compiler knows that the tuple element is always at offset 0.
    // TODO: If this is behavior is not desired we should find a way to skip to
    // the next section of code e.g. check if baseTy has archetypes?
    if (auto offset = getFixedTupleElementOffset(IGM, loweredTy,
                                                 component.getTupleIndex())) {
      auto header = KeyPathComponentHeader
                      ::forStructComponentWithInlineOffset(/*isLet*/ false,
                                                           offset->getValue());

      fields.addInt32(header.getData());
      break;
    }

    // Tuple with dynamic layout
    auto elementOffset = getStaticTupleElementOffset(IGM,
                                                     loweredTy,
                                                     component.getTupleIndex());

    auto header = KeyPathComponentHeader
      ::forStructComponentWithUnresolvedFieldOffset(/*isLet*/ false);
    fields.addInt32(header.getData());
    fields.addInt32(elementOffset.getValue());
    break;

    llvm_unreachable("could not get tuple element offset");
  }
}

llvm::Constant *
IRGenModule::getAddrOfKeyPathPattern(KeyPathPattern *pattern,
                                     SILLocation diagLoc) {
  // See if we already emitted this.
  auto found = KeyPathPatterns.find(pattern);
  if (found != KeyPathPatterns.end())
    return found->second;
  
  // Gather type arguments from the root and leaf types of the key path.
  auto rootTy = pattern->getRootType();
  auto valueTy = pattern->getValueType();

  // Check for parameterization, whether by subscript indexes or by the generic
  // environment. If there isn't any, we can instantiate the pattern in-place.
  bool isInstantiableOnce = pattern->getNumOperands() == 0
    && !pattern->getGenericSignature();

  // Collect the required parameters for the keypath's generic environment.
  SmallVector<GenericRequirement, 4> requirements;
  
  auto *genericEnv = pattern->getGenericSignature().getGenericEnvironment();
  enumerateGenericSignatureRequirements(pattern->getGenericSignature(),
    [&](GenericRequirement reqt) { requirements.push_back(reqt); });

  // Start building the key path pattern.
  ConstantInitBuilder builder(*this);
  ConstantStructBuilder fields = builder.beginStruct();
  fields.setPacked(true);
  // If the pattern has no parameterization, add a pointer to a cache variable
  // that can be used for the one-time initialization of the key path.
  if (isInstantiableOnce) {
    auto onceVar = new llvm::GlobalVariable(Module, OnceTy,
                                            /*constant*/ false,
                                            llvm::GlobalValue::PrivateLinkage,
                                            llvm::ConstantInt::get(OnceTy, 0),
                                            "keypath_once");
    onceVar->setAlignment(llvm::MaybeAlign(getPointerAlignment().getValue()));
    fields.addRelativeAddress(onceVar);
  } else {
    fields.addInt32(0);
  }

  // Add the generic environment.
  fields.addRelativeAddressOrNull(
    getAddrOfGenericEnvironment(pattern->getGenericSignature()));
  // Store type references for the root and leaf.
  fields.addRelativeAddress(
    emitMetadataTypeRefForKeyPath(*this, rootTy,
                                  pattern->getGenericSignature()));
  fields.addRelativeAddress(
    emitMetadataTypeRefForKeyPath(*this, valueTy,
                                  pattern->getGenericSignature()));
  
  // Add a pointer to the ObjC KVC compatibility string, if there is one, or
  // null otherwise.
  if (!pattern->getObjCString().empty()) {
    auto objcString = getAddrOfGlobalString(pattern->getObjCString(),
                                            /*relatively addressed*/ true);
    fields.addRelativeAddress(objcString);
  } else {
    fields.addInt32(0);
  }
  
  // Leave a placeholder for the buffer header, since we need to know the full
  // buffer size to fill it in.
  auto headerPlaceholder = fields.addPlaceholderWithSize(Int32Ty);
  auto startOfKeyPathBuffer = fields.getNextOffsetFromGlobal();
  
  // Build out the components.
  auto baseTy = rootTy;
  
  // Collect the order and types of any captured index operands, which will
  // determine the layout of the buffer that gets passed to the initializer
  // for each component.
  SmallVector<KeyPathIndexOperand, 4> operands;
  operands.resize(pattern->getNumOperands());
  for (auto &component : pattern->getComponents()) {
    switch (component.getKind()) {
    case KeyPathPatternComponent::Kind::GettableProperty:
    case KeyPathPatternComponent::Kind::SettableProperty:
      for (auto &index : component.getSubscriptIndices()) {
        operands[index.Operand].LoweredType = index.LoweredType;
        operands[index.Operand].LastUser = &component;
      }
      break;
    case KeyPathPatternComponent::Kind::StoredProperty:
    case KeyPathPatternComponent::Kind::OptionalChain:
    case KeyPathPatternComponent::Kind::OptionalForce:
    case KeyPathPatternComponent::Kind::OptionalWrap:
    case KeyPathPatternComponent::Kind::TupleElement:
      break;
    }
  }
  
  for (unsigned i : indices(pattern->getComponents())) {
    auto &component = pattern->getComponents()[i];
    
    emitKeyPathComponent(*this, fields, component, isInstantiableOnce,
                         genericEnv, requirements,
                         baseTy, operands,
                         !component.getSubscriptIndices().empty());
    
    // For all but the last component, we pack in the type of the component.
    if (i + 1 != pattern->getComponents().size()) {
      fields.addRelativeAddress(
        emitMetadataTypeRefForKeyPath(*this,
                                      component.getComponentType(),
                                      pattern->getGenericSignature()));
    }
    baseTy = component.getComponentType();
  }
  
  // Save the total size of the buffer.
  Size componentSize = fields.getNextOffsetFromGlobal()
    - startOfKeyPathBuffer;
  
  // We now have enough info to build the header.
  KeyPathBufferHeader header(componentSize.getValue(), isInstantiableOnce,
                             /*reference prefix*/ false);
  // Add the header, followed by the components.
  fields.fillPlaceholder(headerPlaceholder,
                         llvm::ConstantInt::get(Int32Ty, header.getData()));
  
  // Create the global variable.
  // TODO: The pattern could be immutable if
  // it isn't instantiable in place, and if we made the type metadata accessor
  // references private, it could go in true-const memory.
  auto patternVar = fields.finishAndCreateGlobal("keypath",
                                          getPointerAlignment(),
                                          /*constant*/ false,
                                          llvm::GlobalVariable::PrivateLinkage);
  setTrueConstGlobal(patternVar);
  KeyPathPatterns.insert({pattern, patternVar});
  return patternVar;
}

void IRGenModule::emitSILProperty(SILProperty *prop) {
  if (prop->isTrivial()) {
    ++NumTrivialPropertyDescriptors;
    // All trivial property descriptors can share a single definition in the
    // translation unit.
    if (!TheTrivialPropertyDescriptor) {
      // Emit a definition if we don't have one yet.
      ConstantInitBuilder builder(*this);
      ConstantStructBuilder fields = builder.beginStruct();
      fields.addInt32(
        _SwiftKeyPathComponentHeader_TrivialPropertyDescriptorMarker);
      auto var = cast<llvm::GlobalVariable>(
        getAddrOfPropertyDescriptor(prop->getDecl(),
                                    fields.finishAndCreateFuture()));
      var->setConstant(true);
      var->setUnnamedAddr(llvm::GlobalValue::UnnamedAddr::Global);
      var->setAlignment(llvm::MaybeAlign(4));

      TheTrivialPropertyDescriptor = var;
    } else {
      auto entity = LinkEntity::forPropertyDescriptor(prop->getDecl());
      auto linkInfo = LinkInfo::get(*this, entity, ForDefinition);
      auto *GA = llvm::GlobalAlias::create(linkInfo.getLinkage(),
                                           linkInfo.getName(),
                                           TheTrivialPropertyDescriptor);
      ApplyIRLinkage({linkInfo.getLinkage(),
                      linkInfo.getVisibility(),
                      llvm::GlobalValue::DLLExportStorageClass})
          .to(GA, linkInfo.isForDefinition());
    }
    return;
  }

  ++NumNonTrivialPropertyDescriptors;

  ConstantInitBuilder builder(*this);
  ConstantStructBuilder fields = builder.beginStruct();
  fields.setPacked(true);
  
  bool hasSubscriptIndices = false;
  bool isInstantiableInPlace = true;
  if (prop->getDecl()->getInnermostDeclContext()->isGenericContext()) {
    isInstantiableInPlace = false;
  }
  
  if (auto subscript = dyn_cast<SubscriptDecl>(prop->getDecl())) {
    hasSubscriptIndices = subscript->getIndices()->size() != 0;
    isInstantiableInPlace &= !hasSubscriptIndices;
  }
  
  auto genericEnv = prop->getDecl()->getInnermostDeclContext()
                        ->getGenericEnvironmentOfContext();
  SmallVector<GenericRequirement, 4> requirements;
  CanGenericSignature genericSig;
  if (genericEnv) {
    genericSig = prop->getDecl()
                     ->getInnermostDeclContext()
                     ->getGenericSignatureOfContext()
                     .getCanonicalSignature();
    enumerateGenericSignatureRequirements(genericSig,
      [&](GenericRequirement reqt) { requirements.push_back(reqt); });
  }
  
  emitKeyPathComponent(*this, fields, *prop->getComponent(),
                       isInstantiableInPlace, genericEnv, requirements,
                       prop->getDecl()->getInnermostDeclContext()
                                      ->getInnermostTypeContext()
                                      ->getSelfInterfaceType()
                                      ->getCanonicalType(genericSig),
                       {},
                       hasSubscriptIndices);
  
  auto var = cast<llvm::GlobalVariable>(
    getAddrOfPropertyDescriptor(prop->getDecl(),
                                fields.finishAndCreateFuture()));
  var->setConstant(true);
  var->setUnnamedAddr(llvm::GlobalValue::UnnamedAddr::Global);
  var->setAlignment(llvm::MaybeAlign(4));
}<|MERGE_RESOLUTION|>--- conflicted
+++ resolved
@@ -702,13 +702,7 @@
   // rather than a direct reference.
   auto bitConstant = llvm::ConstantInt::get(IGM.IntPtrTy, 1);
   return llvm::ConstantExpr::getGetElementPtr(
-<<<<<<< HEAD
-      cast<llvm::PointerType>(constant->getType()->getScalarType())
-          ->getElementType(),
-      constant, bitConstant);
-=======
     constant->getType()->getPointerElementType(), constant, bitConstant);
->>>>>>> 19ab0a18
 }
 
 static unsigned getClassFieldIndex(ClassDecl *classDecl, VarDecl *property) {
