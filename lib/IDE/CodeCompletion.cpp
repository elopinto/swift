--- conflicted
+++ resolved
@@ -1463,13 +1463,8 @@
 /// that is of type () -> ().
 static bool hasTrivialTrailingClosure(const FuncDecl *FD,
                                       AnyFunctionType *funcType) {
-<<<<<<< HEAD
-  auto defaultMap = computeDefaultMap(funcType->getParams(), FD,
-                                      /*skipCurriedSelf*/ FD->hasCurriedSelf());
-=======
   ParameterListInfo paramInfo(funcType->getParams(), FD,
-                              /*level*/ FD->isInstanceMember() ? 1 : 0);
->>>>>>> e65dfc8f
+                              /*skipCurriedSelf*/ FD->hasCurriedSelf());
 
   if (paramInfo.size() - paramInfo.numNonDefaultedParameters() == 1) {
     auto param = funcType->getParams().back();
