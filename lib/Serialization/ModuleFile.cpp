//===--- ModuleFile.cpp - Loading a serialized module ---------------------===//
//
// This source file is part of the Swift.org open source project
//
// Copyright (c) 2014 - 2017 Apple Inc. and the Swift project authors
// Licensed under Apache License v2.0 with Runtime Library Exception
//
// See https://swift.org/LICENSE.txt for license information
// See https://swift.org/CONTRIBUTORS.txt for the list of Swift project authors
//
//===----------------------------------------------------------------------===//

#include "ModuleFile.h"
#include "ModuleFileCoreTableInfo.h"
#include "BCReadingExtras.h"
#include "DeserializationErrors.h"
#include "ModuleFormat.h"
#include "swift/Serialization/SerializationOptions.h"
#include "swift/Subsystems.h"
#include "swift/AST/ASTContext.h"
#include "swift/AST/ASTMangler.h"
#include "swift/AST/GenericSignature.h"
#include "swift/AST/ModuleLoader.h"
#include "swift/AST/NameLookup.h"
#include "swift/AST/PrettyStackTrace.h"
#include "swift/AST/USRGeneration.h"
#include "swift/Basic/Range.h"
#include "swift/ClangImporter/ClangImporter.h"
#include "swift/Serialization/SerializedModuleLoader.h"
#include "llvm/ADT/StringExtras.h"
#include "llvm/Support/Chrono.h"
#include "llvm/Support/MemoryBuffer.h"
#include "llvm/Support/OnDiskHashTable.h"

using namespace swift;
using namespace swift::serialization;
using namespace llvm::support;
using llvm::Expected;

static_assert(IsTriviallyDestructible<SerializedASTFile>::value,
              "SerializedASTFiles are BumpPtrAllocated; d'tors are not called");

<<<<<<< HEAD
static bool checkModuleSignature(llvm::BitstreamCursor &cursor,
                                 ArrayRef<unsigned char> signature) {
  for (unsigned char byte : signature) {
    if (cursor.AtEndOfStream())
      return false;
    if (Expected<llvm::SimpleBitstreamCursor::word_t> maybeRead =
            cursor.Read(8)) {
      if (maybeRead.get() != byte)
        return false;
    } else {
      consumeError(maybeRead.takeError());
      return false;
    }
  }
  return true;
}

static bool enterTopLevelModuleBlock(llvm::BitstreamCursor &cursor,
                                     unsigned ID,
                                     bool shouldReadBlockInfo = true) {
  Expected<llvm::BitstreamEntry> maybeNext = cursor.advance();
  if (!maybeNext) {
    // FIXME this drops the error on the floor.
    consumeError(maybeNext.takeError());
    return false;
  }
  llvm::BitstreamEntry next = maybeNext.get();

  if (next.Kind != llvm::BitstreamEntry::SubBlock)
    return false;

  if (next.ID == llvm::bitc::BLOCKINFO_BLOCK_ID) {
    if (shouldReadBlockInfo) {
      if (!cursor.ReadBlockInfoBlock())
        return false;
    } else {
      if (cursor.SkipBlock())
        return false;
    }
    return enterTopLevelModuleBlock(cursor, ID, false);
  }

  if (next.ID != ID)
    return false;

  if (llvm::Error Err = cursor.EnterSubBlock(ID)) {
    // FIXME this drops the error on the floor.
    consumeError(std::move(Err));
    return false;
  }

  return true;
}

/// Populate \p extendedInfo with the data from the options block.
///
/// Returns true on success.
static bool readOptionsBlock(llvm::BitstreamCursor &cursor,
                             SmallVectorImpl<uint64_t> &scratch,
                             ExtendedValidationInfo &extendedInfo) {
  while (!cursor.AtEndOfStream()) {
    Expected<llvm::BitstreamEntry> maybeEntry = cursor.advance();
    if (!maybeEntry) {
      // FIXME this drops the error on the floor.
      consumeError(maybeEntry.takeError());
      return false;
    }
    llvm::BitstreamEntry entry = maybeEntry.get();
    if (entry.Kind == llvm::BitstreamEntry::EndBlock)
      break;

    if (entry.Kind == llvm::BitstreamEntry::Error)
      return false;

    if (entry.Kind == llvm::BitstreamEntry::SubBlock) {
      // Unknown metadata sub-block, possibly for use by a future version of
      // the module format.
      if (cursor.SkipBlock())
        return false;
      continue;
    }

    scratch.clear();
    StringRef blobData;
    Expected<unsigned> maybeKind =
        cursor.readRecord(entry.ID, scratch, &blobData);
    if (!maybeKind) {
      // FIXME this drops the error on the floor.
      consumeError(maybeKind.takeError());
      return false;
    }
    unsigned kind = maybeKind.get();
    switch (kind) {
    case options_block::SDK_PATH:
      extendedInfo.setSDKPath(blobData);
      break;
    case options_block::XCC:
      extendedInfo.addExtraClangImporterOption(blobData);
      break;
    case options_block::IS_SIB:
      bool IsSIB;
      options_block::IsSIBLayout::readRecord(scratch, IsSIB);
      extendedInfo.setIsSIB(IsSIB);
      break;
    case options_block::IS_TESTABLE:
      extendedInfo.setIsTestable(true);
      break;
    case options_block::ARE_PRIVATE_IMPORTS_ENABLED:
      extendedInfo.setPrivateImportsEnabled(true);
      break;
    case options_block::IS_IMPLICIT_DYNAMIC_ENABLED:
      extendedInfo.setImplicitDynamicEnabled(true);
      break;
    case options_block::RESILIENCE_STRATEGY:
      unsigned Strategy;
      options_block::ResilienceStrategyLayout::readRecord(scratch, Strategy);
      extendedInfo.setResilienceStrategy(ResilienceStrategy(Strategy));
      break;
    default:
      // Unknown options record, possibly for use by a future version of the
      // module format.
      break;
    }
  }

  return true;
}

static ValidationInfo
validateControlBlock(llvm::BitstreamCursor &cursor,
                     SmallVectorImpl<uint64_t> &scratch,
                     std::pair<uint16_t, uint16_t> expectedVersion,
                     ExtendedValidationInfo *extendedInfo) {
  // The control block is malformed until we've at least read a major version
  // number.
  ValidationInfo result;
  bool versionSeen = false;

  while (!cursor.AtEndOfStream()) {
    Expected<llvm::BitstreamEntry> maybeEntry = cursor.advance();
    if (!maybeEntry) {
      // FIXME this drops the error on the floor.
      consumeError(maybeEntry.takeError());
      result.status = Status::Malformed;
      return result;
    }
    llvm::BitstreamEntry entry = maybeEntry.get();
    if (entry.Kind == llvm::BitstreamEntry::EndBlock)
      break;

    if (entry.Kind == llvm::BitstreamEntry::Error) {
      result.status = Status::Malformed;
      return result;
    }

    if (entry.Kind == llvm::BitstreamEntry::SubBlock) {
      if (entry.ID == OPTIONS_BLOCK_ID && extendedInfo) {
        if (llvm::Error Err = cursor.EnterSubBlock(OPTIONS_BLOCK_ID)) {
          // FIXME this drops the error on the floor.
          consumeError(std::move(Err));
          result.status = Status::Malformed;
          return result;
        }
        if (!readOptionsBlock(cursor, scratch, *extendedInfo)) {
          result.status = Status::Malformed;
          return result;
        }
      } else {
        // Unknown metadata sub-block, possibly for use by a future version of
        // the module format.
        if (cursor.SkipBlock()) {
          result.status = Status::Malformed;
          return result;
        }
      }
      continue;
    }

    scratch.clear();
    StringRef blobData;
    Expected<unsigned> maybeKind =
        cursor.readRecord(entry.ID, scratch, &blobData);
    if (!maybeKind) {
      // FIXME this drops the error on the floor.
      consumeError(maybeKind.takeError());
      result.status = Status::Malformed;
      return result;
    }
    unsigned kind = maybeKind.get();
    switch (kind) {
    case control_block::METADATA: {
      if (versionSeen) {
        result.status = Status::Malformed;
        break;
      }

      uint16_t versionMajor = scratch[0];
      if (versionMajor > expectedVersion.first)
        result.status = Status::FormatTooNew;
      else if (versionMajor < expectedVersion.first)
        result.status = Status::FormatTooOld;
      else
        result.status = Status::Valid;

      // Major version 0 does not have stable minor versions.
      if (versionMajor == 0) {
        uint16_t versionMinor = scratch[1];
        if (versionMinor != expectedVersion.second) {
          if (versionMinor < expectedVersion.second)
            result.status = Status::FormatTooOld;
          else
            result.status = Status::FormatTooNew;
        }
      }

      // These fields were added later; be resilient against their absence.
      switch (scratch.size()) {
      default:
        // Add new cases here, in descending order.
      case 4:
        if (scratch[3] != 0) {
          result.compatibilityVersion =
            version::Version(blobData.substr(scratch[2]+1, scratch[3]),
                             SourceLoc(), nullptr);
        }
        LLVM_FALLTHROUGH;
      case 3:
        result.shortVersion = blobData.slice(0, scratch[2]);
        LLVM_FALLTHROUGH;
      case 2:
      case 1:
      case 0:
        break;
      }

      result.miscVersion = blobData;
      versionSeen = true;
      break;
    }
    case control_block::MODULE_NAME:
      result.name = blobData;
      break;
    case control_block::TARGET:
      result.targetTriple = blobData;
      break;
    default:
      // Unknown metadata record, possibly for use by a future version of the
      // module format.
      break;
    }
  }

  return result;
}

static bool validateInputBlock(
    llvm::BitstreamCursor &cursor, SmallVectorImpl<uint64_t> &scratch,
    SmallVectorImpl<SerializationOptions::FileDependency> &dependencies) {
  SmallVector<StringRef, 4> dependencyDirectories;
  SmallString<256> dependencyFullPathBuffer;

  while (!cursor.AtEndOfStream()) {
    Expected<llvm::BitstreamEntry> maybeEntry = cursor.advance();
    if (!maybeEntry) {
      // FIXME this drops the error on the floor.
      consumeError(maybeEntry.takeError());
      return true;
    }
    llvm::BitstreamEntry entry = maybeEntry.get();
    if (entry.Kind == llvm::BitstreamEntry::EndBlock)
      break;

    if (entry.Kind == llvm::BitstreamEntry::Error)
      return true;

    scratch.clear();
    StringRef blobData;
    Expected<unsigned> maybeKind =
        cursor.readRecord(entry.ID, scratch, &blobData);
    if (!maybeKind) {
      // FIXME this drops the error on the floor.
      consumeError(maybeKind.takeError());
      return true;
    }
    unsigned kind = maybeKind.get();
    switch (kind) {
    case input_block::FILE_DEPENDENCY: {
      bool isHashBased = scratch[2] != 0;
      bool isSDKRelative = scratch[3] != 0;

      StringRef path = blobData;
      size_t directoryIndex = scratch[4];
      if (directoryIndex != 0) {
        if (directoryIndex > dependencyDirectories.size())
          return true;
        dependencyFullPathBuffer = dependencyDirectories[directoryIndex-1];
        llvm::sys::path::append(dependencyFullPathBuffer, blobData);
        path = dependencyFullPathBuffer;
      }

      if (isHashBased) {
        dependencies.push_back(
          SerializationOptions::FileDependency::hashBased(
            path, isSDKRelative, scratch[0], scratch[1]));
      } else {
        dependencies.push_back(
          SerializationOptions::FileDependency::modTimeBased(
            path, isSDKRelative, scratch[0], scratch[1]));
      }
      break;
    }
    case input_block::DEPENDENCY_DIRECTORY:
      dependencyDirectories.push_back(blobData);
      break;
    default:
      // Unknown metadata record, possibly for use by a future version of the
      // module format.
      break;
    }
  }
  return false;
}


bool serialization::isSerializedAST(StringRef data) {
  StringRef signatureStr(reinterpret_cast<const char *>(SWIFTMODULE_SIGNATURE),
                         llvm::array_lengthof(SWIFTMODULE_SIGNATURE));
  return data.startswith(signatureStr);
}

ValidationInfo serialization::validateSerializedAST(
    StringRef data,
    ExtendedValidationInfo *extendedInfo,
    SmallVectorImpl<SerializationOptions::FileDependency> *dependencies) {
  ValidationInfo result;

  // Check 32-bit alignment.
  if (data.size() % SWIFTMODULE_ALIGNMENT != 0 ||
      reinterpret_cast<uintptr_t>(data.data()) % SWIFTMODULE_ALIGNMENT != 0)
    return result;

  llvm::BitstreamCursor cursor(data);
  SmallVector<uint64_t, 32> scratch;

  if (!checkModuleSignature(cursor, SWIFTMODULE_SIGNATURE) ||
      !enterTopLevelModuleBlock(cursor, MODULE_BLOCK_ID, false))
    return result;

  llvm::BitstreamEntry topLevelEntry;

  while (!cursor.AtEndOfStream()) {
    Expected<llvm::BitstreamEntry> maybeEntry =
        cursor.advance(AF_DontPopBlockAtEnd);
    if (!maybeEntry) {
      // FIXME this drops the error on the floor.
      consumeError(maybeEntry.takeError());
      result.status = Status::Malformed;
      return result;
    }
    topLevelEntry = maybeEntry.get();
    if (topLevelEntry.Kind != llvm::BitstreamEntry::SubBlock)
      break;

    if (topLevelEntry.ID == CONTROL_BLOCK_ID) {
      if (llvm::Error Err = cursor.EnterSubBlock(CONTROL_BLOCK_ID)) {
        // FIXME this drops the error on the floor.
        consumeError(std::move(Err));
        result.status = Status::Malformed;
        return result;
      }
      result = validateControlBlock(cursor, scratch,
                                    {SWIFTMODULE_VERSION_MAJOR,
                                     SWIFTMODULE_VERSION_MINOR},
                                    extendedInfo);
      if (result.status == Status::Malformed)
        return result;
    } else if (dependencies &&
               result.status == Status::Valid &&
               topLevelEntry.ID == INPUT_BLOCK_ID) {
      if (llvm::Error Err = cursor.EnterSubBlock(INPUT_BLOCK_ID)) {
        // FIXME this drops the error on the floor.
        consumeError(std::move(Err));
        result.status = Status::Malformed;
        return result;
      }
      if (validateInputBlock(cursor, scratch, *dependencies)) {
        result.status = Status::Malformed;
        return result;
      }
    } else {
      if (cursor.SkipBlock()) {
        result.status = Status::Malformed;
        return result;
      }
    }
  }

  if (topLevelEntry.Kind == llvm::BitstreamEntry::EndBlock) {
    cursor.ReadBlockEnd();
    assert(cursor.GetCurrentBitNo() % CHAR_BIT == 0);
    result.bytes = cursor.GetCurrentBitNo() / CHAR_BIT;
  } else {
    result.status = Status::Malformed;
  }

  return result;
}

std::string ModuleFile::Dependency::getPrettyPrintedPath() const {
  StringRef pathWithoutScope = RawPath;
  if (isScoped()) {
    size_t splitPoint = pathWithoutScope.find_last_of('\0');
    pathWithoutScope = pathWithoutScope.slice(0, splitPoint);
  }
  std::string output = pathWithoutScope.str();
  std::replace(output.begin(), output.end(), '\0', '.');
  return output;
}

/// Used to deserialize entries in the on-disk decl hash table.
class ModuleFile::DeclTableInfo {
public:
  using internal_key_type = std::pair<DeclBaseName::Kind, StringRef>;
  using external_key_type = DeclBaseName;
  using data_type = SmallVector<std::pair<uint8_t, DeclID>, 8>;
  using hash_value_type = uint32_t;
  using offset_type = unsigned;

  internal_key_type GetInternalKey(external_key_type ID) {
    if (ID.getKind() == DeclBaseName::Kind::Normal) {
      return {DeclBaseName::Kind::Normal, ID.getIdentifier().str()};
    } else {
      return {ID.getKind(), StringRef()};
    }
  }

  hash_value_type ComputeHash(internal_key_type key) {
    if (key.first == DeclBaseName::Kind::Normal) {
      return llvm::djbHash(key.second, SWIFTMODULE_HASH_SEED);
    } else {
      return (hash_value_type)key.first;
    }
  }

  static bool EqualKey(internal_key_type lhs, internal_key_type rhs) {
    return lhs == rhs;
  }

  static std::pair<unsigned, unsigned> ReadKeyDataLength(const uint8_t *&data) {
    unsigned keyLength = endian::readNext<uint16_t, little, unaligned>(data);
    unsigned dataLength = endian::readNext<uint16_t, little, unaligned>(data);
    return { keyLength, dataLength };
  }

  static internal_key_type ReadKey(const uint8_t *data, unsigned length) {
    uint8_t kind = endian::readNext<uint8_t, little, unaligned>(data);
    switch (kind) {
    case static_cast<uint8_t>(DeclNameKind::Normal): {
      StringRef str(reinterpret_cast<const char *>(data),
                    length - sizeof(uint8_t));
      return {DeclBaseName::Kind::Normal, str};
    }
    case static_cast<uint8_t>(DeclNameKind::Subscript):
      return {DeclBaseName::Kind::Subscript, StringRef()};
    case static_cast<uint8_t>(DeclNameKind::Destructor):
      return {DeclBaseName::Kind::Destructor, StringRef()};
    default:
      llvm_unreachable("Unknown DeclNameKind");
    }
  }

  static data_type ReadData(internal_key_type key, const uint8_t *data,
                            unsigned length) {
    data_type result;
    while (length > 0) {
      uint8_t kind = *data++;
      DeclID offset = endian::readNext<uint32_t, little, unaligned>(data);
      result.push_back({ kind, offset });
      length -= 5;
    }

    return result;
  }
};

/// Used to deserialize entries in the on-disk decl hash table.
class ModuleFile::ExtensionTableInfo {
  ModuleFile &File;
public:
  using internal_key_type = StringRef;
  using external_key_type = Identifier;
  using data_type = SmallVector<std::pair<StringRef, DeclID>, 8>;
  using hash_value_type = uint32_t;
  using offset_type = unsigned;

  internal_key_type GetInternalKey(external_key_type ID) {
    return ID.str();
  }

  hash_value_type ComputeHash(internal_key_type key) {
    return llvm::djbHash(key, SWIFTMODULE_HASH_SEED);
  }

  static bool EqualKey(internal_key_type lhs, internal_key_type rhs) {
    return lhs == rhs;
  }

  static std::pair<unsigned, unsigned> ReadKeyDataLength(const uint8_t *&data) {
    unsigned keyLength = endian::readNext<uint16_t, little, unaligned>(data);
    unsigned dataLength = endian::readNext<uint16_t, little, unaligned>(data);
    return { keyLength, dataLength };
  }

  static internal_key_type ReadKey(const uint8_t *data, unsigned length) {
    return StringRef(reinterpret_cast<const char *>(data), length);
  }

  data_type ReadData(internal_key_type key, const uint8_t *data,
                     unsigned length) {
    data_type result;
    const uint8_t *limit = data + length;
    while (data < limit) {
      DeclID offset = endian::readNext<uint32_t, little, unaligned>(data);

      int32_t nameIDOrLength =
          endian::readNext<int32_t, little, unaligned>(data);
      StringRef moduleNameOrMangledBase;
      if (nameIDOrLength < 0) {
        const ModuleDecl *module = File.getModule(-nameIDOrLength);
        if (module)
          moduleNameOrMangledBase = module->getName().str();
      } else {
        moduleNameOrMangledBase =
            StringRef(reinterpret_cast<const char *>(data), nameIDOrLength);
        data += nameIDOrLength;
      }

      result.push_back({ moduleNameOrMangledBase, offset });
    }

    return result;
  }

  explicit ExtensionTableInfo(ModuleFile &file) : File(file) {}
};

/// Used to deserialize entries in the on-disk decl hash table.
class ModuleFile::LocalDeclTableInfo {
public:
  using internal_key_type = StringRef;
  using external_key_type = internal_key_type;
  using data_type = DeclID;
  using hash_value_type = uint32_t;
  using offset_type = unsigned;

  internal_key_type GetInternalKey(external_key_type ID) {
    return ID;
  }

  external_key_type GetExternalKey(internal_key_type ID) {
    return ID;
  }

  hash_value_type ComputeHash(internal_key_type key) {
    return llvm::djbHash(key, SWIFTMODULE_HASH_SEED);
  }

  static bool EqualKey(internal_key_type lhs, internal_key_type rhs) {
    return lhs == rhs;
  }

  static std::pair<unsigned, unsigned> ReadKeyDataLength(const uint8_t *&data) {
    unsigned keyLength = endian::readNext<uint16_t, little, unaligned>(data);
    return { keyLength, sizeof(uint32_t) };
  }

  static internal_key_type ReadKey(const uint8_t *data, unsigned length) {
    return StringRef(reinterpret_cast<const char *>(data), length);
  }

  static data_type ReadData(internal_key_type key, const uint8_t *data,
                            unsigned length) {
    return endian::readNext<uint32_t, little, unaligned>(data);
  }
};

class ModuleFile::NestedTypeDeclsTableInfo {
public:
  using internal_key_type = StringRef;
  using external_key_type = Identifier;
  using data_type = SmallVector<std::pair<DeclID, DeclID>, 4>;
  using hash_value_type = uint32_t;
  using offset_type = unsigned;

  internal_key_type GetInternalKey(external_key_type ID) {
    return ID.str();
  }

  hash_value_type ComputeHash(internal_key_type key) {
    return llvm::djbHash(key, SWIFTMODULE_HASH_SEED);
  }

  static bool EqualKey(internal_key_type lhs, internal_key_type rhs) {
    return lhs == rhs;
  }

  static std::pair<unsigned, unsigned> ReadKeyDataLength(const uint8_t *&data) {
    unsigned keyLength = endian::readNext<uint16_t, little, unaligned>(data);
    unsigned dataLength = endian::readNext<uint16_t, little, unaligned>(data);
    return { keyLength, dataLength };
  }

  static internal_key_type ReadKey(const uint8_t *data, unsigned length) {
    return StringRef(reinterpret_cast<const char *>(data), length);
  }

  static data_type ReadData(internal_key_type key, const uint8_t *data,
                            unsigned length) {
    data_type result;
    while (length > 0) {
      DeclID parentID = endian::readNext<uint32_t, little, unaligned>(data);
      DeclID childID = endian::readNext<uint32_t, little, unaligned>(data);
      result.push_back({ parentID, childID });
      length -= sizeof(uint32_t) * 2;
    }

    return result;
  }
};

// Indexing the members of all Decls (well, NominalTypeDecls anyway) is
// accomplished by a 2-level hashtable scheme. The outer table here maps from
// DeclBaseNames to serialization::BitOffsets of sub-tables. The sub-tables --
// SerializedDeclMembersTables, one table per name -- map from the enclosing
// (NominalTypeDecl) DeclID to a vector of DeclIDs of members of the nominal
// with the name. See DeclMembersTableInfo below.
class ModuleFile::DeclMemberNamesTableInfo {
public:
  using internal_key_type = std::pair<DeclBaseName::Kind, StringRef>;
  using external_key_type = DeclBaseName;
  using data_type = serialization::BitOffset;
  using hash_value_type = uint32_t;
  using offset_type = unsigned;

  internal_key_type GetInternalKey(external_key_type ID) {
    if (ID.getKind() == DeclBaseName::Kind::Normal) {
      return {DeclBaseName::Kind::Normal, ID.getIdentifier().str()};
    } else {
      return {ID.getKind(), StringRef()};
    }
  }

  hash_value_type ComputeHash(internal_key_type key) {
    if (key.first == DeclBaseName::Kind::Normal) {
      return llvm::djbHash(key.second, SWIFTMODULE_HASH_SEED);
    } else {
      return (hash_value_type)key.first;
    }
  }

  static bool EqualKey(internal_key_type lhs, internal_key_type rhs) {
    return lhs == rhs;
  }

  static std::pair<unsigned, unsigned> ReadKeyDataLength(const uint8_t *&data) {
    unsigned keyLength = endian::readNext<uint16_t, little, unaligned>(data);
    return { keyLength, sizeof(uint32_t) };
  }

  static internal_key_type ReadKey(const uint8_t *data, unsigned length) {
    uint8_t kind = endian::readNext<uint8_t, little, unaligned>(data);
    switch (kind) {
    case static_cast<uint8_t>(DeclNameKind::Normal): {
      StringRef str(reinterpret_cast<const char *>(data),
                    length - sizeof(uint8_t));
      return {DeclBaseName::Kind::Normal, str};
    }
    case static_cast<uint8_t>(DeclNameKind::Subscript):
      return {DeclBaseName::Kind::Subscript, StringRef()};
    case static_cast<uint8_t>(DeclNameKind::Destructor):
      return {DeclBaseName::Kind::Destructor, StringRef()};
    case static_cast<uint8_t>(DeclNameKind::Constructor):
      return {DeclBaseName::Kind::Constructor, StringRef()};
    default:
      llvm_unreachable("Unknown DeclNameKind");
    }
  }

  static data_type ReadData(internal_key_type key, const uint8_t *data,
                            unsigned length) {
    assert(length == sizeof(uint32_t));
    return endian::readNext<uint32_t, little, unaligned>(data);
  }
};

// Second half of the 2-level member name lookup scheme, see
// DeclMemberNamesTableInfo above. There is one of these tables for each member
// DeclBaseName N in the module, and it maps from enclosing DeclIDs (say: each
// NominalTypeDecl T that has members named N) to the set of N-named members of
// T. In other words, there are no names in this table: the names are one level
// up, this table just maps { Owner-DeclID => [Member-DeclID, ...] }.
class ModuleFile::DeclMembersTableInfo {
public:
  using internal_key_type = uint32_t;
  using external_key_type = DeclID;
  using data_type = SmallVector<DeclID, 2>;
  using hash_value_type = uint32_t;
  using offset_type = unsigned;

  internal_key_type GetInternalKey(external_key_type ID) {
    return ID;
  }

  hash_value_type ComputeHash(internal_key_type key) {
    return llvm::hash_value(key);
  }

  static bool EqualKey(internal_key_type lhs, internal_key_type rhs) {
    return lhs == rhs;
  }

  static std::pair<unsigned, unsigned> ReadKeyDataLength(const uint8_t *&data) {
    unsigned dataLength = endian::readNext<uint16_t, little, unaligned>(data);
    return { sizeof(uint32_t), dataLength };
  }

  static internal_key_type ReadKey(const uint8_t *data, unsigned length) {
    return endian::readNext<uint32_t, little, unaligned>(data);
  }

  static data_type ReadData(internal_key_type key, const uint8_t *data,
                            unsigned length) {
    data_type result;
    while (length > 0) {
      DeclID declID = endian::readNext<uint32_t, little, unaligned>(data);
      result.push_back(declID);
      length -= sizeof(uint32_t);
    }
    return result;
  }
};


std::unique_ptr<ModuleFile::SerializedDeclTable>
ModuleFile::readDeclTable(ArrayRef<uint64_t> fields, StringRef blobData) {
  uint32_t tableOffset;
  index_block::DeclListLayout::readRecord(fields, tableOffset);
  auto base = reinterpret_cast<const uint8_t *>(blobData.data());

  using OwnedTable = std::unique_ptr<SerializedDeclTable>;
  return OwnedTable(SerializedDeclTable::Create(base + tableOffset,
                                                base + sizeof(uint32_t), base));
}

std::unique_ptr<ModuleFile::SerializedExtensionTable>
ModuleFile::readExtensionTable(ArrayRef<uint64_t> fields, StringRef blobData) {
  uint32_t tableOffset;
  index_block::DeclListLayout::readRecord(fields, tableOffset);
  auto base = reinterpret_cast<const uint8_t *>(blobData.data());

  using OwnedTable = std::unique_ptr<SerializedExtensionTable>;
  return OwnedTable(SerializedExtensionTable::Create(base + tableOffset,
    base + sizeof(uint32_t), base, ExtensionTableInfo(*this)));
}

std::unique_ptr<ModuleFile::SerializedLocalDeclTable>
ModuleFile::readLocalDeclTable(ArrayRef<uint64_t> fields, StringRef blobData) {
  uint32_t tableOffset;
  index_block::DeclListLayout::readRecord(fields, tableOffset);
  auto base = reinterpret_cast<const uint8_t *>(blobData.data());

  using OwnedTable = std::unique_ptr<SerializedLocalDeclTable>;
  return OwnedTable(SerializedLocalDeclTable::Create(base + tableOffset,
    base + sizeof(uint32_t), base));
}

std::unique_ptr<ModuleFile::SerializedNestedTypeDeclsTable>
ModuleFile::readNestedTypeDeclsTable(ArrayRef<uint64_t> fields,
                                     StringRef blobData) {
  uint32_t tableOffset;
  index_block::NestedTypeDeclsLayout::readRecord(fields, tableOffset);
  auto base = reinterpret_cast<const uint8_t *>(blobData.data());

  using OwnedTable = std::unique_ptr<SerializedNestedTypeDeclsTable>;
  return OwnedTable(SerializedNestedTypeDeclsTable::Create(base + tableOffset,
      base + sizeof(uint32_t), base));
}

std::unique_ptr<ModuleFile::SerializedDeclMemberNamesTable>
ModuleFile::readDeclMemberNamesTable(ArrayRef<uint64_t> fields,
                                     StringRef blobData) {
  uint32_t tableOffset;
  index_block::DeclMemberNamesLayout::readRecord(fields, tableOffset);
  auto base = reinterpret_cast<const uint8_t *>(blobData.data());

  using OwnedTable = std::unique_ptr<SerializedDeclMemberNamesTable>;
  return OwnedTable(SerializedDeclMemberNamesTable::Create(base + tableOffset,
      base + sizeof(uint32_t), base));
}

std::unique_ptr<ModuleFile::SerializedDeclMembersTable>
ModuleFile::readDeclMembersTable(ArrayRef<uint64_t> fields,
                                     StringRef blobData) {
  uint32_t tableOffset;
  decl_member_tables_block::DeclMembersLayout::readRecord(fields,
                                                          tableOffset);
  auto base = reinterpret_cast<const uint8_t *>(blobData.data());

  using OwnedTable = std::unique_ptr<SerializedDeclMembersTable>;
  return OwnedTable(SerializedDeclMembersTable::Create(base + tableOffset,
      base + sizeof(uint32_t), base));
}

/// Used to deserialize entries in the on-disk Objective-C method table.
class ModuleFile::ObjCMethodTableInfo {
public:
  using internal_key_type = std::string;
  using external_key_type = ObjCSelector;
  using data_type = SmallVector<std::tuple<std::string, bool, DeclID>, 8>;
  using hash_value_type = uint32_t;
  using offset_type = unsigned;

  internal_key_type GetInternalKey(external_key_type ID) {
    llvm::SmallString<32> scratch;
    return ID.getString(scratch).str();
  }

  hash_value_type ComputeHash(internal_key_type key) {
    return llvm::djbHash(key, SWIFTMODULE_HASH_SEED);
  }

  static bool EqualKey(internal_key_type lhs, internal_key_type rhs) {
    return lhs == rhs;
  }

  static std::pair<unsigned, unsigned> ReadKeyDataLength(const uint8_t *&data) {
    unsigned keyLength = endian::readNext<uint16_t, little, unaligned>(data);
    unsigned dataLength = endian::readNext<uint32_t, little, unaligned>(data);
    return { keyLength, dataLength };
  }

  static internal_key_type ReadKey(const uint8_t *data, unsigned length) {
    return std::string(reinterpret_cast<const char *>(data), length);
  }

  static data_type ReadData(internal_key_type key, const uint8_t *data,
                            unsigned length) {
    const constexpr auto recordSize = sizeof(uint32_t) + 1 + sizeof(uint32_t);
    data_type result;
    while (length > 0) {
      unsigned ownerLen = endian::readNext<uint32_t, little, unaligned>(data);
      bool isInstanceMethod = *data++ != 0;
      DeclID methodID = endian::readNext<uint32_t, little, unaligned>(data);
      std::string ownerName((const char *)data, ownerLen);
      result.push_back(
        std::make_tuple(std::move(ownerName), isInstanceMethod, methodID));
      data += ownerLen;
      length -= (recordSize + ownerLen);
    }

    return result;
  }
};

std::unique_ptr<ModuleFile::SerializedObjCMethodTable>
ModuleFile::readObjCMethodTable(ArrayRef<uint64_t> fields, StringRef blobData) {
  uint32_t tableOffset;
  index_block::ObjCMethodTableLayout::readRecord(fields, tableOffset);
  auto base = reinterpret_cast<const uint8_t *>(blobData.data());

  using OwnedTable = std::unique_ptr<SerializedObjCMethodTable>;
  return OwnedTable(
           SerializedObjCMethodTable::Create(base + tableOffset,
                                             base + sizeof(uint32_t), base));
}

/// Used to deserialize entries in the on-disk derivative function configuration
/// table.
class ModuleFile::DerivativeFunctionConfigTableInfo {
public:
  using internal_key_type = StringRef;
  using external_key_type = internal_key_type;
  using data_type = SmallVector<std::pair<std::string, GenericSignatureID>, 8>;
  using hash_value_type = uint32_t;
  using offset_type = unsigned;

  external_key_type GetExternalKey(internal_key_type ID) { return ID; }

  internal_key_type GetInternalKey(external_key_type ID) { return ID; }

  hash_value_type ComputeHash(internal_key_type key) {
    return llvm::djbHash(key, SWIFTMODULE_HASH_SEED);
  }

  static bool EqualKey(internal_key_type lhs, internal_key_type rhs) {
    return lhs == rhs;
  }

  static std::pair<unsigned, unsigned> ReadKeyDataLength(const uint8_t *&data) {
    unsigned keyLength = endian::readNext<uint16_t, little, unaligned>(data);
    unsigned dataLength = endian::readNext<uint16_t, little, unaligned>(data);
    return {keyLength, dataLength};
  }

  static internal_key_type ReadKey(const uint8_t *data, unsigned length) {
    return StringRef(reinterpret_cast<const char *>(data), length);
  }

  static data_type ReadData(internal_key_type key, const uint8_t *data,
                            unsigned length) {
    data_type result;
    const uint8_t *limit = data + length;
    while (data < limit) {
      DeclID genSigId = endian::readNext<uint32_t, little, unaligned>(data);
      int32_t nameLength = endian::readNext<int32_t, little, unaligned>(data);
      std::string mangledName(reinterpret_cast<const char *>(data), nameLength);
      data += nameLength;
      result.push_back({mangledName, genSigId});
    }
    return result;
  }
};

std::unique_ptr<ModuleFile::SerializedDerivativeFunctionConfigTable>
ModuleFile::readDerivativeFunctionConfigTable(ArrayRef<uint64_t> fields,
                                              StringRef blobData) {
  uint32_t tableOffset;
  index_block::DerivativeFunctionConfigTableLayout::readRecord(fields,
                                                               tableOffset);
  auto base = reinterpret_cast<const uint8_t *>(blobData.data());

  using OwnedTable = std::unique_ptr<SerializedDerivativeFunctionConfigTable>;
  return OwnedTable(SerializedDerivativeFunctionConfigTable::Create(
      base + tableOffset, base + sizeof(uint32_t), base));
}

bool ModuleFile::readIndexBlock(llvm::BitstreamCursor &cursor) {
  if (llvm::Error Err = cursor.EnterSubBlock(INDEX_BLOCK_ID)) {
    // FIXME this drops the error on the floor.
    consumeError(std::move(Err));
    return false;
  }

  SmallVector<uint64_t, 4> scratch;
  StringRef blobData;

  while (!cursor.AtEndOfStream()) {
    Expected<llvm::BitstreamEntry> maybeEntry = cursor.advance();
    if (!maybeEntry) {
      // FIXME this drops the error on the floor.
      consumeError(maybeEntry.takeError());
      return false;
    }
    llvm::BitstreamEntry entry = maybeEntry.get();
    switch (entry.Kind) {
    case llvm::BitstreamEntry::EndBlock:
      return true;

    case llvm::BitstreamEntry::Error:
      return false;

    case llvm::BitstreamEntry::SubBlock:
      if (entry.ID == DECL_MEMBER_TABLES_BLOCK_ID) {
        DeclMemberTablesCursor = cursor;
        if (llvm::Error Err = DeclMemberTablesCursor.EnterSubBlock(
                DECL_MEMBER_TABLES_BLOCK_ID)) {
          // FIXME this drops the error on the floor.
          consumeError(std::move(Err));
          return false;
        }
        llvm::BitstreamEntry subentry;
        do {
          // Scan forward, to load the cursor with any abbrevs we'll need while
          // seeking inside this block later.
          Expected<llvm::BitstreamEntry> maybeEntry =
              DeclMemberTablesCursor.advance(
                  llvm::BitstreamCursor::AF_DontPopBlockAtEnd);
          if (!maybeEntry) {
            // FIXME this drops the error on the floor.
            consumeError(maybeEntry.takeError());
            return false;
          }
          subentry = maybeEntry.get();
        } while (!DeclMemberTablesCursor.AtEndOfStream() &&
                 subentry.Kind != llvm::BitstreamEntry::Record &&
                 subentry.Kind != llvm::BitstreamEntry::EndBlock);
      }
      if (cursor.SkipBlock())
        return false;
      break;

    case llvm::BitstreamEntry::Record:
      scratch.clear();
      blobData = {};
      Expected<unsigned> maybeKind =
          cursor.readRecord(entry.ID, scratch, &blobData);
      if (!maybeKind) {
        // FIXME this drops the error on the floor.
        consumeError(maybeKind.takeError());
        return false;
      }
      unsigned kind = maybeKind.get();

      switch (kind) {
      case index_block::DECL_OFFSETS:
        assert(blobData.empty());
        allocateBuffer(Decls, scratch);
        break;
      case index_block::TYPE_OFFSETS:
        assert(blobData.empty());
        allocateBuffer(Types, scratch);
        break;
      case index_block::CLANG_TYPE_OFFSETS:
        assert(blobData.empty());
        allocateBuffer(ClangTypes, scratch);
        break;
      case index_block::IDENTIFIER_OFFSETS:
        assert(blobData.empty());
        allocateBuffer(Identifiers, scratch);
        break;
      case index_block::TOP_LEVEL_DECLS:
        TopLevelDecls = readDeclTable(scratch, blobData);
        break;
      case index_block::OPERATORS:
        OperatorDecls = readDeclTable(scratch, blobData);
        break;
      case index_block::PRECEDENCE_GROUPS:
        PrecedenceGroupDecls = readDeclTable(scratch, blobData);
        break;
      case index_block::EXTENSIONS:
        ExtensionDecls = readExtensionTable(scratch, blobData);
        break;
      case index_block::CLASS_MEMBERS_FOR_DYNAMIC_LOOKUP:
        ClassMembersForDynamicLookup = readDeclTable(scratch, blobData);
        break;
      case index_block::OPERATOR_METHODS:
        OperatorMethodDecls = readDeclTable(scratch, blobData);
        break;
      case index_block::OBJC_METHODS:
        ObjCMethods = readObjCMethodTable(scratch, blobData);
        break;
      case index_block::DERIVATIVE_FUNCTION_CONFIGURATIONS:
        DerivativeFunctionConfigurations =
            readDerivativeFunctionConfigTable(scratch, blobData);
        break;
      case index_block::ENTRY_POINT:
        assert(blobData.empty());
        setEntryPointClassID(scratch.front());
        break;
      case index_block::ORDERED_TOP_LEVEL_DECLS:
        allocateBuffer(OrderedTopLevelDecls, scratch);
        break;
      case index_block::LOCAL_TYPE_DECLS:
        LocalTypeDecls = readLocalDeclTable(scratch, blobData);
        break;
      case index_block::OPAQUE_RETURN_TYPE_DECLS:
        OpaqueReturnTypeDecls = readLocalDeclTable(scratch, blobData);
        break;
      case index_block::NESTED_TYPE_DECLS:
        NestedTypeDecls = readNestedTypeDeclsTable(scratch, blobData);
        break;
      case index_block::DECL_MEMBER_NAMES:
        DeclMemberNames = readDeclMemberNamesTable(scratch, blobData);
        break;
      case index_block::LOCAL_DECL_CONTEXT_OFFSETS:
        assert(blobData.empty());
        allocateBuffer(LocalDeclContexts, scratch);
        break;
      case index_block::GENERIC_SIGNATURE_OFFSETS:
        assert(blobData.empty());
        allocateBuffer(GenericSignatures, scratch);
        break;
      case index_block::SUBSTITUTION_MAP_OFFSETS:
        assert(blobData.empty());
        allocateBuffer(SubstitutionMaps, scratch);
        break;
      case index_block::NORMAL_CONFORMANCE_OFFSETS:
        assert(blobData.empty());
        allocateBuffer(NormalConformances, scratch);
        break;
      case index_block::SIL_LAYOUT_OFFSETS:
        assert(blobData.empty());
        allocateBuffer(SILLayouts, scratch);
        break;

      default:
        // Unknown index kind, which this version of the compiler won't use.
        break;
      }
      break;
    }
  }

  return false;
}

class ModuleFile::DeclCommentTableInfo {
  ModuleFile &F;

public:
  using internal_key_type = StringRef;
  using external_key_type = StringRef;
  using data_type = CommentInfo;
  using hash_value_type = uint32_t;
  using offset_type = unsigned;

  DeclCommentTableInfo(ModuleFile &F) : F(F) {}

  internal_key_type GetInternalKey(external_key_type key) {
    return key;
  }

  hash_value_type ComputeHash(internal_key_type key) {
    assert(!key.empty());
    return llvm::djbHash(key, SWIFTDOC_HASH_SEED_5_1);
  }

  static bool EqualKey(internal_key_type lhs, internal_key_type rhs) {
    return lhs == rhs;
  }

  static std::pair<unsigned, unsigned> ReadKeyDataLength(const uint8_t *&data) {
    unsigned keyLength = endian::readNext<uint32_t, little, unaligned>(data);
    unsigned dataLength = endian::readNext<uint32_t, little, unaligned>(data);
    return { keyLength, dataLength };
  }

  static internal_key_type ReadKey(const uint8_t *data, unsigned length) {
    return StringRef(reinterpret_cast<const char *>(data), length);
  }

  data_type ReadData(internal_key_type key, const uint8_t *data,
                     unsigned length) {
    data_type result;

    {
      unsigned BriefSize = endian::readNext<uint32_t, little, unaligned>(data);
      result.Brief = StringRef(reinterpret_cast<const char *>(data), BriefSize);
      data += BriefSize;
    }

    unsigned NumComments = endian::readNext<uint32_t, little, unaligned>(data);
    MutableArrayRef<SingleRawComment> Comments =
        F.getContext().AllocateUninitialized<SingleRawComment>(NumComments);

    for (unsigned i = 0; i != NumComments; ++i) {
      unsigned StartColumn =
          endian::readNext<uint32_t, little, unaligned>(data);
      unsigned RawSize = endian::readNext<uint32_t, little, unaligned>(data);
      auto RawText = StringRef(reinterpret_cast<const char *>(data), RawSize);
      data += RawSize;

      new (&Comments[i]) SingleRawComment(RawText, StartColumn);
    }
    result.Raw = RawComment(Comments);
    result.Group = endian::readNext<uint32_t, little, unaligned>(data);
    result.SourceOrder = endian::readNext<uint32_t, little, unaligned>(data);
    return result;
  }
};

std::unique_ptr<ModuleFile::SerializedDeclCommentTable>
ModuleFile::readDeclCommentTable(ArrayRef<uint64_t> fields,
                                 StringRef blobData) {
  if (fields.empty() || blobData.empty())
    return nullptr;
  uint32_t tableOffset = static_cast<uint32_t>(fields.front());
  auto base = reinterpret_cast<const uint8_t *>(blobData.data());

  return std::unique_ptr<SerializedDeclCommentTable>(
    SerializedDeclCommentTable::Create(base + tableOffset,
                                       base + sizeof(uint32_t), base,
                                       DeclCommentTableInfo(*this)));
}

std::unique_ptr<ModuleFile::GroupNameTable>
ModuleFile::readGroupTable(ArrayRef<uint64_t> Fields, StringRef BlobData) {
  std::unique_ptr<ModuleFile::GroupNameTable> pMap(
    new ModuleFile::GroupNameTable);
  auto Data = reinterpret_cast<const uint8_t *>(BlobData.data());
  unsigned GroupCount = endian::readNext<uint32_t, little, unaligned>(Data);
  for (unsigned I = 0; I < GroupCount; ++I) {
    auto RawSize = endian::readNext<uint32_t, little, unaligned>(Data);
    auto RawText = StringRef(reinterpret_cast<const char *>(Data), RawSize);
    Data += RawSize;
    (*pMap)[I] = RawText;
  }
  return pMap;
}

bool ModuleFile::readCommentBlock(llvm::BitstreamCursor &cursor) {
  if (llvm::Error Err = cursor.EnterSubBlock(COMMENT_BLOCK_ID)) {
    // FIXME this drops the error on the floor.
    consumeError(std::move(Err));
    return false;
  }

  SmallVector<uint64_t, 4> scratch;
  StringRef blobData;

  while (!cursor.AtEndOfStream()) {
    Expected<llvm::BitstreamEntry> maybeEntry = cursor.advance();
    if (!maybeEntry) {
      // FIXME this drops the error on the floor.
      consumeError(maybeEntry.takeError());
      return false;
    }
    llvm::BitstreamEntry entry = maybeEntry.get();
    switch (entry.Kind) {
    case llvm::BitstreamEntry::EndBlock:
      return true;

    case llvm::BitstreamEntry::Error:
      return false;

    case llvm::BitstreamEntry::SubBlock:
      // Unknown sub-block, which this version of the compiler won't use.
      if (cursor.SkipBlock())
        return false;
      break;

    case llvm::BitstreamEntry::Record:
      scratch.clear();
      Expected<unsigned> maybeKind =
          cursor.readRecord(entry.ID, scratch, &blobData);
      if (!maybeKind) {
        // FIXME this drops the error on the floor.
        consumeError(maybeKind.takeError());
        return false;
      }
      unsigned kind = maybeKind.get();

      switch (kind) {
      case comment_block::DECL_COMMENTS:
        DeclCommentTable = readDeclCommentTable(scratch, blobData);
        break;
      case comment_block::GROUP_NAMES:
        GroupNamesMap = readGroupTable(scratch, blobData);
        break;
      default:
        // Unknown index kind, which this version of the compiler won't use.
        break;
      }
      break;
    }
  }

  return false;
}

static Optional<swift::LibraryKind> getActualLibraryKind(unsigned rawKind) {
  auto stableKind = static_cast<serialization::LibraryKind>(rawKind);
  if (stableKind != rawKind)
    return None;

  switch (stableKind) {
  case serialization::LibraryKind::Library:
    return swift::LibraryKind::Library;
  case serialization::LibraryKind::Framework:
    return swift::LibraryKind::Framework;
  }

  // If there's a new case value in the module file, ignore it.
  return None;
}

static Optional<ModuleDecl::ImportFilterKind>
getActualImportControl(unsigned rawValue) {
  // We switch on the raw value rather than the enum in order to handle future
  // values.
  switch (rawValue) {
  case static_cast<unsigned>(serialization::ImportControl::Normal):
    return ModuleDecl::ImportFilterKind::Private;
  case static_cast<unsigned>(serialization::ImportControl::Exported):
    return ModuleDecl::ImportFilterKind::Public;
  case static_cast<unsigned>(serialization::ImportControl::ImplementationOnly):
    return ModuleDecl::ImportFilterKind::ImplementationOnly;
  default:
    return None;
  }
}

=======
>>>>>>> 768a404c
static bool areCompatibleArchitectures(const llvm::Triple &moduleTarget,
                                       const llvm::Triple &ctxTarget) {
  if (moduleTarget.getArch() == ctxTarget.getArch())
    return true;

  // Special case: ARM and Thumb are compatible.
  const llvm::Triple::ArchType moduleArch = moduleTarget.getArch();
  const llvm::Triple::ArchType ctxArch = ctxTarget.getArch();
  if ((moduleArch == llvm::Triple::arm && ctxArch == llvm::Triple::thumb) ||
      (moduleArch == llvm::Triple::thumb && ctxArch == llvm::Triple::arm))
    return true;
  if ((moduleArch == llvm::Triple::armeb && ctxArch == llvm::Triple::thumbeb) ||
      (moduleArch == llvm::Triple::thumbeb && ctxArch == llvm::Triple::armeb))
    return true;

  return false;
}

static bool areCompatibleOSs(const llvm::Triple &moduleTarget,
                             const llvm::Triple &ctxTarget) {
  if ((!moduleTarget.hasEnvironment() && ctxTarget.isSimulatorEnvironment()) ||
      (!ctxTarget.hasEnvironment() && moduleTarget.isSimulatorEnvironment()))
    return false;

  if (moduleTarget.getOS() == ctxTarget.getOS())
    return true;

  // Special case: macOS and Darwin are compatible.
  const llvm::Triple::OSType moduleOS = moduleTarget.getOS();
  const llvm::Triple::OSType ctxOS = ctxTarget.getOS();
  if ((moduleOS == llvm::Triple::Darwin && ctxOS == llvm::Triple::MacOSX) ||
      (moduleOS == llvm::Triple::MacOSX && ctxOS == llvm::Triple::Darwin))
    return true;

  return false;
}

static bool isTargetTooNew(const llvm::Triple &moduleTarget,
                           const llvm::Triple &ctxTarget) {
  unsigned major, minor, micro;

  if (moduleTarget.isMacOSX()) {
    moduleTarget.getMacOSXVersion(major, minor, micro);
    return ctxTarget.isMacOSXVersionLT(major, minor, micro);
  }

  moduleTarget.getOSVersion(major, minor, micro);
  return ctxTarget.isOSVersionLT(major, minor, micro);
}

ModuleFile::ModuleFile(std::shared_ptr<const ModuleFileSharedCore> core)
    : Core(core),
      DeserializedTypeCallback([](Type ty) {}) {
  assert(!core->hasError());

  DeclTypeCursor = core->DeclTypeCursor;
  SILCursor = core->SILCursor;
  SILIndexCursor = core->SILIndexCursor;
  DeclMemberTablesCursor = core->DeclMemberTablesCursor;

  for (const auto &coreDep : core->Dependencies) {
    Dependencies.emplace_back(coreDep);
  }

  // `ModuleFileSharedCore` has immutable data, we copy these into `ModuleFile`
  // so we can mutate the arrays and replace the offsets with AST object
  // pointers as we lazily deserialize them.
  allocateBuffer(Decls, core->Decls);
  allocateBuffer(LocalDeclContexts, core->LocalDeclContexts);
  allocateBuffer(NormalConformances, core->NormalConformances);
  allocateBuffer(SILLayouts, core->SILLayouts);
  allocateBuffer(Types, core->Types);
  allocateBuffer(ClangTypes, core->ClangTypes);
  allocateBuffer(GenericSignatures, core->GenericSignatures);
  allocateBuffer(SubstitutionMaps, core->SubstitutionMaps);
  allocateBuffer(Identifiers, core->Identifiers);
}

Status ModuleFile::associateWithFileContext(FileUnit *file, SourceLoc diagLoc) {
  PrettyStackTraceModuleFile stackEntry(*this);

  assert(!hasError() && "error already detected; should not call this");
  assert(!FileContext && "already associated with an AST module");
  FileContext = file;

  ModuleDecl *M = file->getParentModule();
  if (M->getName().str() != Core->Name)
    return error(Status::NameMismatch);

  ASTContext &ctx = getContext();

  llvm::Triple moduleTarget(llvm::Triple::normalize(Core->TargetTriple));
  if (!areCompatibleArchitectures(moduleTarget, ctx.LangOpts.Target) ||
      !areCompatibleOSs(moduleTarget, ctx.LangOpts.Target)) {
    return error(Status::TargetIncompatible);
  }
  if (ctx.LangOpts.EnableTargetOSChecking &&
      !M->isResilient() &&
      isTargetTooNew(moduleTarget, ctx.LangOpts.Target)) {
    return error(Status::TargetTooNew);
  }

  for (const auto &searchPath : Core->SearchPaths)
    ctx.addSearchPath(searchPath.Path, searchPath.IsFramework,
                      searchPath.IsSystem);

  auto clangImporter = static_cast<ClangImporter *>(ctx.getClangModuleLoader());

  bool missingDependency = false;
  for (auto &dependency : Dependencies) {
    assert(!dependency.isLoaded() && "already loaded?");

    if (dependency.isHeader()) {
      // The path may be empty if the file being loaded is a partial AST,
      // and the current compiler invocation is a merge-modules step.
      if (!dependency.Core.RawPath.empty()) {
        bool hadError =
            clangImporter->importHeader(dependency.Core.RawPath,
                                        file->getParentModule(),
                                        Core->importedHeaderInfo.fileSize,
                                        Core->importedHeaderInfo.fileModTime,
                                        Core->importedHeaderInfo.contents,
                                        diagLoc);
        if (hadError)
          return error(Status::FailedToLoadBridgingHeader);
      }
      ModuleDecl *importedHeaderModule = clangImporter->getImportedHeaderModule();
      dependency.Import = ModuleDecl::ImportedModule{ModuleDecl::AccessPathTy(),
                                                     importedHeaderModule};
      continue;
    }

    // If this module file is being installed into the main module, it's treated
    // as a partial module.
    auto isPartialModule = M->isMainModule();

    if (dependency.isImplementationOnly() &&
        !(isPartialModule || ctx.LangOpts.DebuggerSupport)) {
      // When building normally (and not merging partial modules), we don't
      // want to bring in the implementation-only module, because that might
      // change the set of visible declarations. However, when debugging we
      // want to allow getting at the internals of this module when possible,
      // and so we'll try to reference the implementation-only module if it's
      // available.
      continue;
    }

    StringRef modulePathStr = dependency.Core.RawPath;
    StringRef scopePath;
    if (dependency.isScoped()) {
      auto splitPoint = modulePathStr.find_last_of('\0');
      assert(splitPoint != StringRef::npos);
      scopePath = modulePathStr.substr(splitPoint+1);
      modulePathStr = modulePathStr.slice(0, splitPoint);
    }

    SmallVector<Identifier, 4> modulePath;
    while (!modulePathStr.empty()) {
      StringRef nextComponent;
      std::tie(nextComponent, modulePathStr) = modulePathStr.split('\0');
      modulePath.push_back(ctx.getIdentifier(nextComponent));
      assert(!modulePath.back().empty() &&
             "invalid module name (submodules not yet supported)");
    }
    auto module = getModule(modulePath, /*allowLoading*/true);
    if (!module || module->failedToLoad()) {
      // If we're missing the module we're an overlay for, treat that specially.
      if (modulePath.size() == 1 &&
          modulePath.front() == file->getParentModule()->getName()) {
        return error(Status::MissingUnderlyingModule);
      }

      // Otherwise, continue trying to load dependencies, so that we can list
      // everything that's missing.
      if (!(dependency.isImplementationOnly() && ctx.LangOpts.DebuggerSupport))
        missingDependency = true;
      continue;
    }

    if (scopePath.empty()) {
      dependency.Import =
          ModuleDecl::ImportedModule{ModuleDecl::AccessPathTy(), module};
    } else {
      auto scopeID = ctx.getIdentifier(scopePath);
      assert(!scopeID.empty() &&
             "invalid decl name (non-top-level decls not supported)");
      Located<Identifier> accessPathElem = { scopeID, SourceLoc() };
      dependency.Import = ModuleDecl::ImportedModule{
          ctx.AllocateCopy(llvm::makeArrayRef(accessPathElem)), module};
    }

    // SPI
    StringRef spisStr = dependency.Core.RawSPIs;
    while (!spisStr.empty()) {
      StringRef nextComponent;
      std::tie(nextComponent, spisStr) = spisStr.split('\0');
      dependency.spiGroups.push_back(ctx.getIdentifier(nextComponent));
    }

    if (!module->hasResolvedImports()) {
      // Notice that we check this condition /after/ recording the module that
      // caused the problem. Clients need to be able to track down what the
      // cycle was.
      return error(Status::CircularDependency);
    }
  }

  if (missingDependency) {
    return error(Status::MissingDependency);
  }

  if (Core->Bits.HasEntryPoint) {
    FileContext->getParentModule()->registerEntryPointFile(FileContext,
                                                           SourceLoc(),
                                                           None);
  }

  return Status::Valid;
}

bool ModuleFile::mayHaveDiagnosticsPointingAtBuffer() const {
  if (!hasError())
    return false;

  // Today, the only buffer that might have diagnostics in them is the input
  // buffer, and even then only if it has imported module contents.
  return !Core->importedHeaderInfo.contents.empty();
}

ModuleFile::~ModuleFile() { }

void ModuleFile::lookupValue(DeclName name,
                             SmallVectorImpl<ValueDecl*> &results) {
  PrettyStackTraceModuleFile stackEntry(*this);

  if (Core->TopLevelDecls) {
    // Find top-level declarations with the given name.
    // FIXME: As a bit of a hack, do lookup by the simple name, then filter
    // compound decls, to avoid having to completely redo how modules are
    // serialized.
    auto iter = Core->TopLevelDecls->find(name.getBaseName());
    if (iter != Core->TopLevelDecls->end()) {
      for (auto item : *iter) {
        Expected<Decl *> declOrError = getDeclChecked(item.second);
        if (!declOrError) {
          if (!getContext().LangOpts.EnableDeserializationRecovery)
            fatal(declOrError.takeError());
          llvm::consumeError(declOrError.takeError());
          continue;
        }
        auto VD = cast<ValueDecl>(declOrError.get());
        if (name.isSimpleName() || VD->getName().matchesRef(name))
          results.push_back(VD);
      }
    }
  }

  // If the name is an operator name, also look for operator methods.
  if (name.isOperator() && Core->OperatorMethodDecls) {
    auto iter = Core->OperatorMethodDecls->find(name.getBaseName());
    if (iter != Core->OperatorMethodDecls->end()) {
      for (auto item : *iter) {
        Expected<Decl *> declOrError = getDeclChecked(item.second);
        if (!declOrError) {
          if (!getContext().LangOpts.EnableDeserializationRecovery)
            fatal(declOrError.takeError());
          llvm::consumeError(declOrError.takeError());
          continue;
        }
        auto VD = cast<ValueDecl>(declOrError.get());
        results.push_back(VD);
      }
    }
  }
}

TypeDecl *ModuleFile::lookupLocalType(StringRef MangledName) {
  PrettyStackTraceModuleFile stackEntry(*this);

  if (!Core->LocalTypeDecls)
    return nullptr;

  auto iter = Core->LocalTypeDecls->find(MangledName);
  if (iter == Core->LocalTypeDecls->end())
    return nullptr;

  return cast<TypeDecl>(getDecl(*iter));
}

std::unique_ptr<llvm::MemoryBuffer>
ModuleFile::getModuleName(ASTContext &Ctx, StringRef modulePath,
                          std::string &Name) {
  // Open the module file
  auto &fs = *Ctx.SourceMgr.getFileSystem();
  auto moduleBuf = fs.getBufferForFile(modulePath);
  if (!moduleBuf)
    return nullptr;

  // FIXME: This goes through the full cost of creating a ModuleFile object
  // and then it keeps just the name and discards the whole object.
  // The user of this API is `ExplicitSwiftModuleLoader`, this API should
  // change to return a `ModuleFileSharedCore` object that
  // `ExplicitSwiftModuleLoader` caches.

  // Load the module file without validation.
  std::unique_ptr<llvm::MemoryBuffer> newBuf =
    llvm::MemoryBuffer::getMemBuffer(llvm::MemoryBufferRef(*moduleBuf.get()),
    /*RequiresNullTerminator=*/false);
  std::shared_ptr<const ModuleFileSharedCore> loadedModuleFile;
  ExtendedValidationInfo ExtInfo;
  bool isFramework = false;
  serialization::ValidationInfo loadInfo =
     ModuleFileSharedCore::load(modulePath.str(),
                      std::move(newBuf),
                      nullptr,
                      nullptr,
                      /*isFramework*/isFramework, loadedModuleFile,
                      &ExtInfo);
<<<<<<< HEAD
  Name = loadedModuleFile->Name.str();
  return std::move(loadedModuleFile->ModuleInputBuffer);
=======

  Name = loadedModuleFile->Name;
  return std::move(moduleBuf.get());
>>>>>>> 768a404c
}

OpaqueTypeDecl *ModuleFile::lookupOpaqueResultType(StringRef MangledName) {
  PrettyStackTraceModuleFile stackEntry(*this);

  if (!Core->OpaqueReturnTypeDecls)
    return nullptr;
  
  auto iter = Core->OpaqueReturnTypeDecls->find(MangledName);
  if (iter == Core->OpaqueReturnTypeDecls->end())
    return nullptr;
  
  return cast<OpaqueTypeDecl>(getDecl(*iter));
}

TypeDecl *ModuleFile::lookupNestedType(Identifier name,
                                       const NominalTypeDecl *parent) {
  PrettyStackTraceModuleFile stackEntry(*this);

  if (Core->NestedTypeDecls) {
    auto iter = Core->NestedTypeDecls->find(name);
    if (iter != Core->NestedTypeDecls->end()) {
      for (std::pair<DeclID, DeclID> entry : *iter) {
        assert(entry.first);
        auto declOrOffset = Decls[entry.first - 1];
        if (!declOrOffset.isComplete())
          continue;

        Decl *decl = declOrOffset;
        if (decl != parent)
          continue;
        return cast<TypeDecl>(getDecl(entry.second));
      }
    }
  }

  if (!UnderlyingModule)
    return nullptr;

  for (FileUnit *file : UnderlyingModule->getFiles())
    if (auto *nestedType = file->lookupNestedType(name, parent))
      return nestedType;

  return nullptr;
}

OperatorDecl *ModuleFile::lookupOperator(Identifier name,
                                         OperatorFixity fixity) {
  PrettyStackTraceModuleFile stackEntry(*this);

  if (!Core->OperatorDecls)
    return nullptr;

  auto iter = Core->OperatorDecls->find(name);
  if (iter == Core->OperatorDecls->end())
    return nullptr;

  for (auto item : *iter) {
    if (getStableFixity(fixity) == item.first)
      return cast<OperatorDecl>(getDecl(item.second));
  }
  return nullptr;
}

PrecedenceGroupDecl *ModuleFile::lookupPrecedenceGroup(Identifier name) {
  PrettyStackTraceModuleFile stackEntry(*this);

  if (!Core->PrecedenceGroupDecls)
    return nullptr;

  auto iter = Core->PrecedenceGroupDecls->find(name);
  if (iter == Core->PrecedenceGroupDecls->end())
    return nullptr;

  auto data = *iter;
  assert(data.size() == 1);
  return cast<PrecedenceGroupDecl>(getDecl(data[0].second));
}

void ModuleFile::getImportedModules(
    SmallVectorImpl<ModuleDecl::ImportedModule> &results,
    ModuleDecl::ImportFilter filter) {
  PrettyStackTraceModuleFile stackEntry(*this);

  for (auto &dep : Dependencies) {
    if (dep.isExported()) {
      if (!filter.contains(ModuleDecl::ImportFilterKind::Public))
        continue;

    } else if (dep.isImplementationOnly()) {
      if (!filter.contains(ModuleDecl::ImportFilterKind::ImplementationOnly))
        continue;
      if (!dep.isLoaded()) {
        // Pretend we didn't have this import if we weren't originally asked to
        // load it.
        continue;
      }

    } else {
      if (!filter.contains(ModuleDecl::ImportFilterKind::Private))
        continue;
    }

    assert(dep.isLoaded());
    results.push_back(*(dep.Import));
  }
}

void ModuleFile::getImportDecls(SmallVectorImpl<Decl *> &Results) {
  if (!Bits.ComputedImportDecls) {
    ASTContext &Ctx = getContext();
    for (auto &Dep : Dependencies) {
      // FIXME: We need a better way to show headers, since they usually /are/
      // re-exported. This isn't likely to come up much, though.
      if (Dep.isHeader())
        continue;

      StringRef ModulePathStr = Dep.Core.RawPath;
      StringRef ScopePath;
      if (Dep.isScoped())
        std::tie(ModulePathStr, ScopePath) = ModulePathStr.rsplit('\0');

      SmallVector<Located<swift::Identifier>, 1> AccessPath;
      while (!ModulePathStr.empty()) {
        StringRef NextComponent;
        std::tie(NextComponent, ModulePathStr) = ModulePathStr.split('\0');
        AccessPath.push_back({Ctx.getIdentifier(NextComponent), SourceLoc()});
      }

      if (AccessPath.size() == 1 && AccessPath[0].Item == Ctx.StdlibModuleName)
        continue;

      ModuleDecl *M = Ctx.getLoadedModule(AccessPath);

      auto Kind = ImportKind::Module;
      if (!ScopePath.empty()) {
        auto ScopeID = Ctx.getIdentifier(ScopePath);
        assert(!ScopeID.empty() &&
               "invalid decl name (non-top-level decls not supported)");

        if (!M) {
          // The dependency module could not be loaded.  Just make a guess
          // about the import kind, we cannot do better.
          Kind = ImportKind::Func;
        } else {
          // Lookup the decl in the top-level module.
          ModuleDecl *TopLevelModule = M;
          if (AccessPath.size() > 1)
            TopLevelModule = Ctx.getLoadedModule(AccessPath.front().Item);

          SmallVector<ValueDecl *, 8> Decls;
          TopLevelModule->lookupQualified(
              TopLevelModule, DeclNameRef(ScopeID),
              NL_QualifiedDefault | NL_KnownNoDependency, Decls);
          Optional<ImportKind> FoundKind = ImportDecl::findBestImportKind(Decls);
          assert(FoundKind.hasValue() &&
                 "deserialized imports should not be ambiguous");
          Kind = *FoundKind;
        }

        AccessPath.push_back({ ScopeID, SourceLoc() });
      }

      auto *ID = ImportDecl::create(Ctx, FileContext, SourceLoc(), Kind,
                                    SourceLoc(), AccessPath);
      ID->setModule(M);
      if (Dep.isExported())
        ID->getAttrs().add(
            new (Ctx) ExportedAttr(/*IsImplicit=*/false));
      ImportDecls.push_back(ID);
    }
    Bits.ComputedImportDecls = true;
  }
  Results.append(ImportDecls.begin(), ImportDecls.end());
}

void ModuleFile::lookupVisibleDecls(ModuleDecl::AccessPathTy accessPath,
                                    VisibleDeclConsumer &consumer,
                                    NLKind lookupKind) {
  PrettyStackTraceModuleFile stackEntry(*this);
  assert(accessPath.size() <= 1 && "can only refer to top-level decls");

  if (!Core->TopLevelDecls)
    return;

  auto tryImport = [this, &consumer](DeclID ID) {
    Expected<Decl *> declOrError = getDeclChecked(ID);
    if (!declOrError) {
      if (!getContext().LangOpts.EnableDeserializationRecovery)
        fatal(declOrError.takeError());
      llvm::consumeError(declOrError.takeError());
      return;
    }
    consumer.foundDecl(cast<ValueDecl>(declOrError.get()),
                       DeclVisibilityKind::VisibleAtTopLevel);
  };

  if (!accessPath.empty()) {
    auto iter = Core->TopLevelDecls->find(accessPath.front().Item);
    if (iter == Core->TopLevelDecls->end())
      return;

    for (auto item : *iter)
      tryImport(item.second);

    return;
  }

  for (auto entry : Core->TopLevelDecls->data()) {
    for (auto item : entry)
      tryImport(item.second);
  }
}

void ModuleFile::loadExtensions(NominalTypeDecl *nominal) {
  PrettyStackTraceModuleFile stackEntry(*this);
  if (!Core->ExtensionDecls)
    return;

  auto iter = Core->ExtensionDecls->find(nominal->getName());
  if (iter == Core->ExtensionDecls->end())
    return;

  if (nominal->getEffectiveAccess() < AccessLevel::Internal) {
    if (nominal->getModuleScopeContext() != getFile())
      return;
  }

  if (nominal->getParent()->isModuleScopeContext()) {
    auto parentFile = cast<FileUnit>(nominal->getParent());
    StringRef moduleName = parentFile->getExportedModuleName();

    for (auto item : *iter) {
      if (item.first != moduleName)
        continue;
      Expected<Decl *> declOrError = getDeclChecked(item.second);
      if (!declOrError) {
        if (!getContext().LangOpts.EnableDeserializationRecovery)
          fatal(declOrError.takeError());
        llvm::consumeError(declOrError.takeError());
      }
    }
  } else {
    std::string mangledName =
        Mangle::ASTMangler().mangleNominalType(nominal);
    for (auto item : *iter) {
      if (item.first != mangledName)
        continue;
      Expected<Decl *> declOrError = getDeclChecked(item.second);
      if (!declOrError) {
        if (!getContext().LangOpts.EnableDeserializationRecovery)
          fatal(declOrError.takeError());
        llvm::consumeError(declOrError.takeError());
      }
    }
  }
}

void ModuleFile::loadObjCMethods(
       ClassDecl *classDecl,
       ObjCSelector selector,
       bool isInstanceMethod,
       llvm::TinyPtrVector<AbstractFunctionDecl *> &methods) {
  // If we don't have an Objective-C method table, there's nothing to do.
  if (!Core->ObjCMethods)
    return;

  // Look for all methods in the module file with this selector.
  auto known = Core->ObjCMethods->find(selector);
  if (known == Core->ObjCMethods->end()) {
    return;
  }

  std::string ownerName = Mangle::ASTMangler().mangleNominalType(classDecl);
  auto results = *known;
  for (const auto &result : results) {
    // If the method is the wrong kind (instance vs. class), skip it.
    if (isInstanceMethod != std::get<1>(result))
      continue;

    // If the method isn't defined in the requested class, skip it.
    if (std::get<0>(result) != ownerName)
      continue;

    // Deserialize the method and add it to the list.
    if (auto func = dyn_cast_or_null<AbstractFunctionDecl>(
                      getDecl(std::get<2>(result)))) {
      methods.push_back(func);
    }
  }
}

void ModuleFile::loadDerivativeFunctionConfigurations(
    AbstractFunctionDecl *originalAFD,
    llvm::SetVector<AutoDiffConfig> &results) {
  if (!Core->DerivativeFunctionConfigurations)
    return;
  auto &ctx = originalAFD->getASTContext();
  Mangle::ASTMangler Mangler;
  auto mangledName = Mangler.mangleDeclAsUSR(originalAFD, "");
  auto configs = Core->DerivativeFunctionConfigurations->find(mangledName);
  if (configs == Core->DerivativeFunctionConfigurations->end())
    return;
  for (auto entry : *configs) {
    auto *parameterIndices = IndexSubset::getFromString(ctx, entry.first);
    auto derivativeGenSigOrError = getGenericSignatureChecked(entry.second);
    if (!derivativeGenSigOrError) {
      if (!getContext().LangOpts.EnableDeserializationRecovery)
        fatal(derivativeGenSigOrError.takeError());
      llvm::consumeError(derivativeGenSigOrError.takeError());
    }
    auto derivativeGenSig = derivativeGenSigOrError.get();
    // NOTE(TF-1038): Result indices are currently unsupported in derivative
    // registration attributes. In the meantime, always use `{0}` (wrt the
    // first and only result).
    auto resultIndices = IndexSubset::get(ctx, 1, {0});
    results.insert({parameterIndices, resultIndices, derivativeGenSig});
  }
}

TinyPtrVector<ValueDecl *>
ModuleFile::loadNamedMembers(const IterableDeclContext *IDC, DeclBaseName N,
                             uint64_t contextData) {
  PrettyStackTraceDecl trace("loading members for", IDC->getDecl());

  assert(IDC->wasDeserialized());
  assert(Core->DeclMemberNames);

  TinyPtrVector<ValueDecl *> results;
  auto i = Core->DeclMemberNames->find(N);
  if (i == Core->DeclMemberNames->end())
    return results;

  BitOffset subTableOffset = *i;
  std::unique_ptr<SerializedDeclMembersTable> &subTable =
    DeclMembersTables[subTableOffset];
  if (!subTable) {
    BCOffsetRAII restoreOffset(DeclMemberTablesCursor);
    fatalIfNotSuccess(DeclMemberTablesCursor.JumpToBit(subTableOffset));
    llvm::BitstreamEntry entry =
        fatalIfUnexpected(DeclMemberTablesCursor.advance());
    if (entry.Kind != llvm::BitstreamEntry::Record) {
      fatal();
      return results;
    }
    SmallVector<uint64_t, 64> scratch;
    StringRef blobData;
    unsigned kind = fatalIfUnexpected(
        DeclMemberTablesCursor.readRecord(entry.ID, scratch, &blobData));
    assert(kind == decl_member_tables_block::DECL_MEMBERS);
    (void)kind;
    subTable = Core->readDeclMembersTable(scratch, blobData);
  }

  assert(subTable);
  auto j = subTable->find(IDC->getDeclID());
  if (j != subTable->end()) {
    for (DeclID d : *j) {
      Expected<Decl *> mem = getDeclChecked(d);
      if (mem) {
        assert(mem.get() && "unchecked error deserializing named member");
        if (auto MVD = dyn_cast<ValueDecl>(mem.get())) {
          results.push_back(MVD);
        }
      } else {
        if (!getContext().LangOpts.EnableDeserializationRecovery)
          fatal(mem.takeError());
        consumeError(mem.takeError());
      }
    }
  }
  return results;
}

void ModuleFile::lookupClassMember(ModuleDecl::AccessPathTy accessPath,
                                   DeclName name,
                                   SmallVectorImpl<ValueDecl*> &results) {
  PrettyStackTraceModuleFile stackEntry(*this);
  assert(accessPath.size() <= 1 && "can only refer to top-level decls");

  if (!Core->ClassMembersForDynamicLookup)
    return;

  auto iter = Core->ClassMembersForDynamicLookup->find(name.getBaseName());
  if (iter == Core->ClassMembersForDynamicLookup->end())
    return;

  if (!accessPath.empty()) {
    // As a hack to avoid completely redoing how the module is indexed, we take
    // the simple-name-based lookup then filter by the compound name if we have
    // one.
    if (name.isSimpleName()) {
      for (auto item : *iter) {
        auto vd = cast<ValueDecl>(getDecl(item.second));
        auto dc = vd->getDeclContext();
        while (!dc->getParent()->isModuleScopeContext())
          dc = dc->getParent();
        if (auto nominal = dc->getSelfNominalTypeDecl())
          if (nominal->getName() == accessPath.front().Item)
            results.push_back(vd);
      }
    } else {
      for (auto item : *iter) {
        auto vd = cast<ValueDecl>(getDecl(item.second));
        if (!vd->getName().matchesRef(name))
          continue;
        
        auto dc = vd->getDeclContext();
        while (!dc->getParent()->isModuleScopeContext())
          dc = dc->getParent();
        if (auto nominal = dc->getSelfNominalTypeDecl())
          if (nominal->getName() == accessPath.front().Item)
            results.push_back(vd);
      }
    }
    return;
  }

  for (auto item : *iter) {
    auto vd = cast<ValueDecl>(getDecl(item.second));
    results.push_back(vd);
  }
}

void ModuleFile::lookupClassMembers(ModuleDecl::AccessPathTy accessPath,
                                    VisibleDeclConsumer &consumer) {
  PrettyStackTraceModuleFile stackEntry(*this);
  assert(accessPath.size() <= 1 && "can only refer to top-level decls");

  if (!Core->ClassMembersForDynamicLookup)
    return;

  if (!accessPath.empty()) {
    for (const auto &list : Core->ClassMembersForDynamicLookup->data()) {
      for (auto item : list) {
        auto vd = cast<ValueDecl>(getDecl(item.second));
        auto dc = vd->getDeclContext();
        while (!dc->getParent()->isModuleScopeContext())
          dc = dc->getParent();
        if (auto nominal = dc->getSelfNominalTypeDecl())
          if (nominal->getName() == accessPath.front().Item)
            consumer.foundDecl(vd, DeclVisibilityKind::DynamicLookup,
                               DynamicLookupInfo::AnyObject);
      }
    }
    return;
  }

  for (const auto &list : Core->ClassMembersForDynamicLookup->data()) {
    for (auto item : list)
      consumer.foundDecl(cast<ValueDecl>(getDecl(item.second)),
                         DeclVisibilityKind::DynamicLookup,
                         DynamicLookupInfo::AnyObject);
  }
}

void ModuleFile::lookupObjCMethods(
       ObjCSelector selector,
       SmallVectorImpl<AbstractFunctionDecl *> &results) {
  // If we don't have an Objective-C method table, there's nothing to do.
  if (!Core->ObjCMethods) return;

  // Look for all methods in the module file with this selector.
  auto known = Core->ObjCMethods->find(selector);
  if (known == Core->ObjCMethods->end()) return;

  auto found = *known;
  for (const auto &result : found) {
    // Deserialize the method and add it to the list.
    if (auto func = dyn_cast_or_null<AbstractFunctionDecl>(
                      getDecl(std::get<2>(result))))
      results.push_back(func);
  }
}

void ModuleFile::lookupImportedSPIGroups(
                        const ModuleDecl *importedModule,
                        llvm::SmallSetVector<Identifier, 4> &spiGroups) const {
  for (auto &dep : Dependencies) {
    auto depSpis = dep.spiGroups;
    if (dep.Import.hasValue() && dep.Import->importedModule == importedModule &&
        !depSpis.empty()) {
      spiGroups.insert(depSpis.begin(), depSpis.end());
    }
  }
}

void
ModuleFile::collectLinkLibraries(ModuleDecl::LinkLibraryCallback callback) const {
  for (const auto &lib : Core->LinkLibraries)
    callback(lib);
  if (Core->Bits.IsFramework)
    callback(LinkLibrary(Core->Name, LibraryKind::Framework));
}

void ModuleFile::getTopLevelDecls(
       SmallVectorImpl<Decl *> &results,
       llvm::function_ref<bool(DeclAttributes)> matchAttributes) {
  PrettyStackTraceModuleFile stackEntry(*this);
  for (DeclID entry : Core->OrderedTopLevelDecls) {
    Expected<Decl *> declOrError = getDeclChecked(entry, matchAttributes);
    if (!declOrError) {
      if (declOrError.errorIsA<DeclAttributesDidNotMatch>()) {
        // Decl rejected by matchAttributes, ignore it.
        assert(matchAttributes);
        consumeError(declOrError.takeError());
        continue;
      }

      if (!getContext().LangOpts.EnableDeserializationRecovery)
        fatal(declOrError.takeError());
      consumeError(declOrError.takeError());
      continue;
    }
    results.push_back(declOrError.get());
  }
}

void ModuleFile::getOperatorDecls(SmallVectorImpl<OperatorDecl *> &results) {
  PrettyStackTraceModuleFile stackEntry(*this);
  if (!Core->OperatorDecls)
    return;

  for (auto entry : Core->OperatorDecls->data()) {
    for (auto item : entry)
      results.push_back(cast<OperatorDecl>(getDecl(item.second)));
  }
}

void ModuleFile::getPrecedenceGroups(
       SmallVectorImpl<PrecedenceGroupDecl*> &results) {
  PrettyStackTraceModuleFile stackEntry(*this);
  if (Core->PrecedenceGroupDecls) {
    for (auto entry : Core->PrecedenceGroupDecls->data()) {
      for (auto item : entry)
        results.push_back(cast<PrecedenceGroupDecl>(getDecl(item.second)));
    }
  }
}

void
ModuleFile::getLocalTypeDecls(SmallVectorImpl<TypeDecl *> &results) {
  PrettyStackTraceModuleFile stackEntry(*this);
  if (!Core->LocalTypeDecls)
    return;

  for (auto DeclID : Core->LocalTypeDecls->data()) {
    auto TD = cast<TypeDecl>(getDecl(DeclID));
    results.push_back(TD);
  }
}

void
ModuleFile::getOpaqueReturnTypeDecls(SmallVectorImpl<OpaqueTypeDecl *> &results)
{
  PrettyStackTraceModuleFile stackEntry(*this);
  if (!Core->OpaqueReturnTypeDecls)
    return;

  for (auto DeclID : Core->OpaqueReturnTypeDecls->data()) {
    auto TD = cast<OpaqueTypeDecl>(getDecl(DeclID));
    results.push_back(TD);
  }
}

void ModuleFile::getDisplayDecls(SmallVectorImpl<Decl *> &results) {
  if (UnderlyingModule)
    UnderlyingModule->getDisplayDecls(results);

  PrettyStackTraceModuleFile stackEntry(*this);
  getImportDecls(results);
  getTopLevelDecls(results);
}

Optional<CommentInfo> ModuleFile::getCommentForDecl(const Decl *D) const {
  assert(D);

  // Keep these as assertions instead of early exits to ensure that we are not
  // doing extra work.  These cases should be handled by clients of this API.
  assert(!D->hasClangNode() &&
         "cannot find comments for Clang decls in Swift modules");
  assert(D->getDeclContext()->getModuleScopeContext() == FileContext &&
         "Decl is from a different serialized file");

  if (!Core->DeclCommentTable)
    return None;
  if (D->isImplicit())
    return None;
  // Compute the USR.
  llvm::SmallString<128> USRBuffer;
  llvm::raw_svector_ostream OS(USRBuffer);
  if (ide::printDeclUSR(D, OS))
    return None;

  return getCommentForDeclByUSR(USRBuffer.str());
}

Optional<BasicDeclLocs>
ModuleFile::getBasicDeclLocsForDecl(const Decl *D) const {
  assert(D);

  // Keep these as assertions instead of early exits to ensure that we are not
  // doing extra work.  These cases should be handled by clients of this API.
  assert(!D->hasClangNode() &&
         "cannot find comments for Clang decls in Swift modules");
  assert(D->getDeclContext()->getModuleScopeContext() == FileContext &&
         "Decl is from a different serialized file");
  if (!Core->DeclUSRsTable)
    return None;
  // Future compilers may not provide BasicDeclLocsData anymore.
  if (Core->BasicDeclLocsData.empty())
    return None;
  if (D->isImplicit())
    return None;
  // Compute the USR.
  llvm::SmallString<128> USRBuffer;
  llvm::raw_svector_ostream OS(USRBuffer);
  if (ide::printDeclUSR(D, OS))
    return None;

  auto It = Core->DeclUSRsTable->find(OS.str());
  if (It == Core->DeclUSRsTable->end())
    return None;
  auto UsrId = *It;
  uint32_t NumSize = 4;
  // Size of BasicDeclLocs in the buffer.
  // FilePathOffset + LocNum * LineColumn
  uint32_t LineColumnCount = 3;
  uint32_t RecordSize =
    NumSize + // Offset into source filename blob
    NumSize + // Offset into doc ranges blob
    NumSize * 2 * LineColumnCount; // Line/column of: Loc, StartLoc, EndLoc
  uint32_t RecordOffset = RecordSize * UsrId;
  assert(RecordOffset < Core->BasicDeclLocsData.size());
  assert(Core->BasicDeclLocsData.size() % RecordSize == 0);
  BasicDeclLocs Result;
  auto *Record = Core->BasicDeclLocsData.data() + RecordOffset;
  auto ReadNext = [&Record]() {
    return endian::readNext<uint32_t, little, unaligned>(Record);
  };

  auto FilePath = Core->SourceLocsTextData.substr(ReadNext());
  size_t TerminatorOffset = FilePath.find('\0');
  assert(TerminatorOffset != StringRef::npos && "unterminated string data");
  Result.SourceFilePath = FilePath.slice(0, TerminatorOffset);

  const auto DocRangesOffset = ReadNext();
  if (DocRangesOffset) {
    assert(!Core->DocRangesData.empty());
    const auto *Data = Core->DocRangesData.data() + DocRangesOffset;
    const auto NumLocs = endian::readNext<uint32_t, little, unaligned>(Data);
    assert(NumLocs);

    for (uint32_t i = 0; i < NumLocs; ++i) {
      LineColumn LC;
      LC.Line = endian::readNext<uint32_t, little, unaligned>(Data);
      LC.Column = endian::readNext<uint32_t, little, unaligned>(Data);
      auto Length = endian::readNext<uint32_t, little, unaligned>(Data);
      Result.DocRanges.push_back(std::make_pair(LC, Length));
    }
  }

#define READ_FIELD(X)                                                         \
Result.X.Line = ReadNext();                                                   \
Result.X.Column = ReadNext();
  READ_FIELD(Loc)
  READ_FIELD(StartLoc)
  READ_FIELD(EndLoc)
#undef READ_FIELD
  return Result;
}

const static StringRef Separator = "/";

Optional<StringRef> ModuleFile::getGroupNameById(unsigned Id) const {
  if (!Core->GroupNamesMap)
    return None;
  const auto &GroupNamesMap = *Core->GroupNamesMap;
  auto it = GroupNamesMap.find(Id);
  if (it == GroupNamesMap.end())
    return None;
  StringRef Original = it->second;
  if (Original.empty())
    return None;
  auto SepPos = Original.find_last_of(Separator);
  assert(SepPos != StringRef::npos && "Cannot find Separator.");
  return StringRef(Original.data(), SepPos);
}

Optional<StringRef> ModuleFile::getSourceFileNameById(unsigned Id) const {
  if (!Core->GroupNamesMap)
    return None;
  const auto &GroupNamesMap = *Core->GroupNamesMap;
  auto it = GroupNamesMap.find(Id);
  if (it == GroupNamesMap.end())
    return None;
  StringRef Original = it->second;
  if (Original.empty())
    return None;
  auto SepPos = Original.find_last_of(Separator);
  assert(SepPos != StringRef::npos && "Cannot find Separator.");
  auto Start = Original.data() + SepPos + 1;
  auto Len = Original.size() - SepPos - 1;
  return StringRef(Start, Len);
}

Optional<StringRef> ModuleFile::getGroupNameForDecl(const Decl *D) const {
  auto Triple = getCommentForDecl(D);
  if (!Triple.hasValue()) {
    return None;
  }
  return getGroupNameById(Triple.getValue().Group);
}


Optional<StringRef>
ModuleFile::getSourceFileNameForDecl(const Decl *D) const {
  auto Triple = getCommentForDecl(D);
  if (!Triple.hasValue()) {
    return None;
  }
  return getSourceFileNameById(Triple.getValue().Group);
}

Optional<unsigned>
ModuleFile::getSourceOrderForDecl(const Decl *D) const {
  auto Triple = getCommentForDecl(D);
  if (!Triple.hasValue()) {
    return None;
  }
  return Triple.getValue().SourceOrder;
}

void ModuleFile::collectAllGroups(std::vector<StringRef> &Names) const {
  if (!Core->GroupNamesMap)
    return;
  for (auto It = Core->GroupNamesMap->begin(); It != Core->GroupNamesMap->end();
       ++It) {
    StringRef FullGroupName = It->getSecond();
    if (FullGroupName.empty())
      continue;
    auto Sep = FullGroupName.find_last_of(Separator);
    assert(Sep != StringRef::npos);
    auto Group = FullGroupName.substr(0, Sep);
    auto Found = std::find(Names.begin(), Names.end(), Group);
    if (Found != Names.end())
      continue;
    Names.push_back(Group);
  }
}

Optional<CommentInfo>
ModuleFile::getCommentForDeclByUSR(StringRef USR) const {
  if (!Core->DeclCommentTable)
    return None;

  // Use the comment cache to preserve the memory that the array of
  // `SingleRawComment`s, inside `CommentInfo`, points to, and generally avoid
  // allocating memory every time we query `Core->DeclCommentTable`.
  auto it = CommentsCache.find(USR);
  if (it != CommentsCache.end()) {
    const auto &cachePtr = it->second;
    if (!cachePtr)
      return None;
    return cachePtr->Info;
  }

  auto I = Core->DeclCommentTable->find(USR);
  if (I == Core->DeclCommentTable->end())
    return None;

  auto &cachePtr = CommentsCache[USR];
  cachePtr = *I;
  return cachePtr->Info;
}

Optional<StringRef>
ModuleFile::getGroupNameByUSR(StringRef USR) const {
  if (auto Comment = getCommentForDeclByUSR(USR)) {
    return getGroupNameById(Comment.getValue().Group);
  }
  return None;
}

Identifier ModuleFile::getDiscriminatorForPrivateValue(const ValueDecl *D) {
  Identifier discriminator = PrivateDiscriminatorsByValue.lookup(D);
  assert(!discriminator.empty() && "no discriminator found for decl");
  return discriminator;
}

void ModuleFile::verify() const {
#ifndef NDEBUG
  const auto &Context = getContext();
  for (const Serialized<Decl*> &next : Decls)
    if (next.isComplete() && swift::shouldVerify(next, Context))
      swift::verify(next);
#endif
}

bool SerializedASTFile::hasEntryPoint() const {
  return File.hasEntryPoint();
}

bool SerializedASTFile::getAllGenericSignatures(
                       SmallVectorImpl<GenericSignature> &genericSignatures) {
  genericSignatures.clear();
  for (unsigned index : indices(File.GenericSignatures)) {
    if (auto genericSig = File.getGenericSignature(index + 1))
      genericSignatures.push_back(genericSig);
  }

  return true;
}

Decl *SerializedASTFile::getMainDecl() const {
  assert(hasEntryPoint());
  return File.getDecl(File.getEntryPointDeclID());
}

const version::Version &SerializedASTFile::getLanguageVersionBuiltWith() const {
  return File.getCompatibilityVersion();
}

StringRef SerializedASTFile::getModuleDefiningPath() const {
  StringRef moduleFilename = getFilename();
  StringRef parentDir = llvm::sys::path::parent_path(moduleFilename);

  if (llvm::sys::path::extension(parentDir) == ".swiftmodule")
    return parentDir;

  return moduleFilename;
}<|MERGE_RESOLUTION|>--- conflicted
+++ resolved
@@ -40,1291 +40,6 @@
 static_assert(IsTriviallyDestructible<SerializedASTFile>::value,
               "SerializedASTFiles are BumpPtrAllocated; d'tors are not called");
 
-<<<<<<< HEAD
-static bool checkModuleSignature(llvm::BitstreamCursor &cursor,
-                                 ArrayRef<unsigned char> signature) {
-  for (unsigned char byte : signature) {
-    if (cursor.AtEndOfStream())
-      return false;
-    if (Expected<llvm::SimpleBitstreamCursor::word_t> maybeRead =
-            cursor.Read(8)) {
-      if (maybeRead.get() != byte)
-        return false;
-    } else {
-      consumeError(maybeRead.takeError());
-      return false;
-    }
-  }
-  return true;
-}
-
-static bool enterTopLevelModuleBlock(llvm::BitstreamCursor &cursor,
-                                     unsigned ID,
-                                     bool shouldReadBlockInfo = true) {
-  Expected<llvm::BitstreamEntry> maybeNext = cursor.advance();
-  if (!maybeNext) {
-    // FIXME this drops the error on the floor.
-    consumeError(maybeNext.takeError());
-    return false;
-  }
-  llvm::BitstreamEntry next = maybeNext.get();
-
-  if (next.Kind != llvm::BitstreamEntry::SubBlock)
-    return false;
-
-  if (next.ID == llvm::bitc::BLOCKINFO_BLOCK_ID) {
-    if (shouldReadBlockInfo) {
-      if (!cursor.ReadBlockInfoBlock())
-        return false;
-    } else {
-      if (cursor.SkipBlock())
-        return false;
-    }
-    return enterTopLevelModuleBlock(cursor, ID, false);
-  }
-
-  if (next.ID != ID)
-    return false;
-
-  if (llvm::Error Err = cursor.EnterSubBlock(ID)) {
-    // FIXME this drops the error on the floor.
-    consumeError(std::move(Err));
-    return false;
-  }
-
-  return true;
-}
-
-/// Populate \p extendedInfo with the data from the options block.
-///
-/// Returns true on success.
-static bool readOptionsBlock(llvm::BitstreamCursor &cursor,
-                             SmallVectorImpl<uint64_t> &scratch,
-                             ExtendedValidationInfo &extendedInfo) {
-  while (!cursor.AtEndOfStream()) {
-    Expected<llvm::BitstreamEntry> maybeEntry = cursor.advance();
-    if (!maybeEntry) {
-      // FIXME this drops the error on the floor.
-      consumeError(maybeEntry.takeError());
-      return false;
-    }
-    llvm::BitstreamEntry entry = maybeEntry.get();
-    if (entry.Kind == llvm::BitstreamEntry::EndBlock)
-      break;
-
-    if (entry.Kind == llvm::BitstreamEntry::Error)
-      return false;
-
-    if (entry.Kind == llvm::BitstreamEntry::SubBlock) {
-      // Unknown metadata sub-block, possibly for use by a future version of
-      // the module format.
-      if (cursor.SkipBlock())
-        return false;
-      continue;
-    }
-
-    scratch.clear();
-    StringRef blobData;
-    Expected<unsigned> maybeKind =
-        cursor.readRecord(entry.ID, scratch, &blobData);
-    if (!maybeKind) {
-      // FIXME this drops the error on the floor.
-      consumeError(maybeKind.takeError());
-      return false;
-    }
-    unsigned kind = maybeKind.get();
-    switch (kind) {
-    case options_block::SDK_PATH:
-      extendedInfo.setSDKPath(blobData);
-      break;
-    case options_block::XCC:
-      extendedInfo.addExtraClangImporterOption(blobData);
-      break;
-    case options_block::IS_SIB:
-      bool IsSIB;
-      options_block::IsSIBLayout::readRecord(scratch, IsSIB);
-      extendedInfo.setIsSIB(IsSIB);
-      break;
-    case options_block::IS_TESTABLE:
-      extendedInfo.setIsTestable(true);
-      break;
-    case options_block::ARE_PRIVATE_IMPORTS_ENABLED:
-      extendedInfo.setPrivateImportsEnabled(true);
-      break;
-    case options_block::IS_IMPLICIT_DYNAMIC_ENABLED:
-      extendedInfo.setImplicitDynamicEnabled(true);
-      break;
-    case options_block::RESILIENCE_STRATEGY:
-      unsigned Strategy;
-      options_block::ResilienceStrategyLayout::readRecord(scratch, Strategy);
-      extendedInfo.setResilienceStrategy(ResilienceStrategy(Strategy));
-      break;
-    default:
-      // Unknown options record, possibly for use by a future version of the
-      // module format.
-      break;
-    }
-  }
-
-  return true;
-}
-
-static ValidationInfo
-validateControlBlock(llvm::BitstreamCursor &cursor,
-                     SmallVectorImpl<uint64_t> &scratch,
-                     std::pair<uint16_t, uint16_t> expectedVersion,
-                     ExtendedValidationInfo *extendedInfo) {
-  // The control block is malformed until we've at least read a major version
-  // number.
-  ValidationInfo result;
-  bool versionSeen = false;
-
-  while (!cursor.AtEndOfStream()) {
-    Expected<llvm::BitstreamEntry> maybeEntry = cursor.advance();
-    if (!maybeEntry) {
-      // FIXME this drops the error on the floor.
-      consumeError(maybeEntry.takeError());
-      result.status = Status::Malformed;
-      return result;
-    }
-    llvm::BitstreamEntry entry = maybeEntry.get();
-    if (entry.Kind == llvm::BitstreamEntry::EndBlock)
-      break;
-
-    if (entry.Kind == llvm::BitstreamEntry::Error) {
-      result.status = Status::Malformed;
-      return result;
-    }
-
-    if (entry.Kind == llvm::BitstreamEntry::SubBlock) {
-      if (entry.ID == OPTIONS_BLOCK_ID && extendedInfo) {
-        if (llvm::Error Err = cursor.EnterSubBlock(OPTIONS_BLOCK_ID)) {
-          // FIXME this drops the error on the floor.
-          consumeError(std::move(Err));
-          result.status = Status::Malformed;
-          return result;
-        }
-        if (!readOptionsBlock(cursor, scratch, *extendedInfo)) {
-          result.status = Status::Malformed;
-          return result;
-        }
-      } else {
-        // Unknown metadata sub-block, possibly for use by a future version of
-        // the module format.
-        if (cursor.SkipBlock()) {
-          result.status = Status::Malformed;
-          return result;
-        }
-      }
-      continue;
-    }
-
-    scratch.clear();
-    StringRef blobData;
-    Expected<unsigned> maybeKind =
-        cursor.readRecord(entry.ID, scratch, &blobData);
-    if (!maybeKind) {
-      // FIXME this drops the error on the floor.
-      consumeError(maybeKind.takeError());
-      result.status = Status::Malformed;
-      return result;
-    }
-    unsigned kind = maybeKind.get();
-    switch (kind) {
-    case control_block::METADATA: {
-      if (versionSeen) {
-        result.status = Status::Malformed;
-        break;
-      }
-
-      uint16_t versionMajor = scratch[0];
-      if (versionMajor > expectedVersion.first)
-        result.status = Status::FormatTooNew;
-      else if (versionMajor < expectedVersion.first)
-        result.status = Status::FormatTooOld;
-      else
-        result.status = Status::Valid;
-
-      // Major version 0 does not have stable minor versions.
-      if (versionMajor == 0) {
-        uint16_t versionMinor = scratch[1];
-        if (versionMinor != expectedVersion.second) {
-          if (versionMinor < expectedVersion.second)
-            result.status = Status::FormatTooOld;
-          else
-            result.status = Status::FormatTooNew;
-        }
-      }
-
-      // These fields were added later; be resilient against their absence.
-      switch (scratch.size()) {
-      default:
-        // Add new cases here, in descending order.
-      case 4:
-        if (scratch[3] != 0) {
-          result.compatibilityVersion =
-            version::Version(blobData.substr(scratch[2]+1, scratch[3]),
-                             SourceLoc(), nullptr);
-        }
-        LLVM_FALLTHROUGH;
-      case 3:
-        result.shortVersion = blobData.slice(0, scratch[2]);
-        LLVM_FALLTHROUGH;
-      case 2:
-      case 1:
-      case 0:
-        break;
-      }
-
-      result.miscVersion = blobData;
-      versionSeen = true;
-      break;
-    }
-    case control_block::MODULE_NAME:
-      result.name = blobData;
-      break;
-    case control_block::TARGET:
-      result.targetTriple = blobData;
-      break;
-    default:
-      // Unknown metadata record, possibly for use by a future version of the
-      // module format.
-      break;
-    }
-  }
-
-  return result;
-}
-
-static bool validateInputBlock(
-    llvm::BitstreamCursor &cursor, SmallVectorImpl<uint64_t> &scratch,
-    SmallVectorImpl<SerializationOptions::FileDependency> &dependencies) {
-  SmallVector<StringRef, 4> dependencyDirectories;
-  SmallString<256> dependencyFullPathBuffer;
-
-  while (!cursor.AtEndOfStream()) {
-    Expected<llvm::BitstreamEntry> maybeEntry = cursor.advance();
-    if (!maybeEntry) {
-      // FIXME this drops the error on the floor.
-      consumeError(maybeEntry.takeError());
-      return true;
-    }
-    llvm::BitstreamEntry entry = maybeEntry.get();
-    if (entry.Kind == llvm::BitstreamEntry::EndBlock)
-      break;
-
-    if (entry.Kind == llvm::BitstreamEntry::Error)
-      return true;
-
-    scratch.clear();
-    StringRef blobData;
-    Expected<unsigned> maybeKind =
-        cursor.readRecord(entry.ID, scratch, &blobData);
-    if (!maybeKind) {
-      // FIXME this drops the error on the floor.
-      consumeError(maybeKind.takeError());
-      return true;
-    }
-    unsigned kind = maybeKind.get();
-    switch (kind) {
-    case input_block::FILE_DEPENDENCY: {
-      bool isHashBased = scratch[2] != 0;
-      bool isSDKRelative = scratch[3] != 0;
-
-      StringRef path = blobData;
-      size_t directoryIndex = scratch[4];
-      if (directoryIndex != 0) {
-        if (directoryIndex > dependencyDirectories.size())
-          return true;
-        dependencyFullPathBuffer = dependencyDirectories[directoryIndex-1];
-        llvm::sys::path::append(dependencyFullPathBuffer, blobData);
-        path = dependencyFullPathBuffer;
-      }
-
-      if (isHashBased) {
-        dependencies.push_back(
-          SerializationOptions::FileDependency::hashBased(
-            path, isSDKRelative, scratch[0], scratch[1]));
-      } else {
-        dependencies.push_back(
-          SerializationOptions::FileDependency::modTimeBased(
-            path, isSDKRelative, scratch[0], scratch[1]));
-      }
-      break;
-    }
-    case input_block::DEPENDENCY_DIRECTORY:
-      dependencyDirectories.push_back(blobData);
-      break;
-    default:
-      // Unknown metadata record, possibly for use by a future version of the
-      // module format.
-      break;
-    }
-  }
-  return false;
-}
-
-
-bool serialization::isSerializedAST(StringRef data) {
-  StringRef signatureStr(reinterpret_cast<const char *>(SWIFTMODULE_SIGNATURE),
-                         llvm::array_lengthof(SWIFTMODULE_SIGNATURE));
-  return data.startswith(signatureStr);
-}
-
-ValidationInfo serialization::validateSerializedAST(
-    StringRef data,
-    ExtendedValidationInfo *extendedInfo,
-    SmallVectorImpl<SerializationOptions::FileDependency> *dependencies) {
-  ValidationInfo result;
-
-  // Check 32-bit alignment.
-  if (data.size() % SWIFTMODULE_ALIGNMENT != 0 ||
-      reinterpret_cast<uintptr_t>(data.data()) % SWIFTMODULE_ALIGNMENT != 0)
-    return result;
-
-  llvm::BitstreamCursor cursor(data);
-  SmallVector<uint64_t, 32> scratch;
-
-  if (!checkModuleSignature(cursor, SWIFTMODULE_SIGNATURE) ||
-      !enterTopLevelModuleBlock(cursor, MODULE_BLOCK_ID, false))
-    return result;
-
-  llvm::BitstreamEntry topLevelEntry;
-
-  while (!cursor.AtEndOfStream()) {
-    Expected<llvm::BitstreamEntry> maybeEntry =
-        cursor.advance(AF_DontPopBlockAtEnd);
-    if (!maybeEntry) {
-      // FIXME this drops the error on the floor.
-      consumeError(maybeEntry.takeError());
-      result.status = Status::Malformed;
-      return result;
-    }
-    topLevelEntry = maybeEntry.get();
-    if (topLevelEntry.Kind != llvm::BitstreamEntry::SubBlock)
-      break;
-
-    if (topLevelEntry.ID == CONTROL_BLOCK_ID) {
-      if (llvm::Error Err = cursor.EnterSubBlock(CONTROL_BLOCK_ID)) {
-        // FIXME this drops the error on the floor.
-        consumeError(std::move(Err));
-        result.status = Status::Malformed;
-        return result;
-      }
-      result = validateControlBlock(cursor, scratch,
-                                    {SWIFTMODULE_VERSION_MAJOR,
-                                     SWIFTMODULE_VERSION_MINOR},
-                                    extendedInfo);
-      if (result.status == Status::Malformed)
-        return result;
-    } else if (dependencies &&
-               result.status == Status::Valid &&
-               topLevelEntry.ID == INPUT_BLOCK_ID) {
-      if (llvm::Error Err = cursor.EnterSubBlock(INPUT_BLOCK_ID)) {
-        // FIXME this drops the error on the floor.
-        consumeError(std::move(Err));
-        result.status = Status::Malformed;
-        return result;
-      }
-      if (validateInputBlock(cursor, scratch, *dependencies)) {
-        result.status = Status::Malformed;
-        return result;
-      }
-    } else {
-      if (cursor.SkipBlock()) {
-        result.status = Status::Malformed;
-        return result;
-      }
-    }
-  }
-
-  if (topLevelEntry.Kind == llvm::BitstreamEntry::EndBlock) {
-    cursor.ReadBlockEnd();
-    assert(cursor.GetCurrentBitNo() % CHAR_BIT == 0);
-    result.bytes = cursor.GetCurrentBitNo() / CHAR_BIT;
-  } else {
-    result.status = Status::Malformed;
-  }
-
-  return result;
-}
-
-std::string ModuleFile::Dependency::getPrettyPrintedPath() const {
-  StringRef pathWithoutScope = RawPath;
-  if (isScoped()) {
-    size_t splitPoint = pathWithoutScope.find_last_of('\0');
-    pathWithoutScope = pathWithoutScope.slice(0, splitPoint);
-  }
-  std::string output = pathWithoutScope.str();
-  std::replace(output.begin(), output.end(), '\0', '.');
-  return output;
-}
-
-/// Used to deserialize entries in the on-disk decl hash table.
-class ModuleFile::DeclTableInfo {
-public:
-  using internal_key_type = std::pair<DeclBaseName::Kind, StringRef>;
-  using external_key_type = DeclBaseName;
-  using data_type = SmallVector<std::pair<uint8_t, DeclID>, 8>;
-  using hash_value_type = uint32_t;
-  using offset_type = unsigned;
-
-  internal_key_type GetInternalKey(external_key_type ID) {
-    if (ID.getKind() == DeclBaseName::Kind::Normal) {
-      return {DeclBaseName::Kind::Normal, ID.getIdentifier().str()};
-    } else {
-      return {ID.getKind(), StringRef()};
-    }
-  }
-
-  hash_value_type ComputeHash(internal_key_type key) {
-    if (key.first == DeclBaseName::Kind::Normal) {
-      return llvm::djbHash(key.second, SWIFTMODULE_HASH_SEED);
-    } else {
-      return (hash_value_type)key.first;
-    }
-  }
-
-  static bool EqualKey(internal_key_type lhs, internal_key_type rhs) {
-    return lhs == rhs;
-  }
-
-  static std::pair<unsigned, unsigned> ReadKeyDataLength(const uint8_t *&data) {
-    unsigned keyLength = endian::readNext<uint16_t, little, unaligned>(data);
-    unsigned dataLength = endian::readNext<uint16_t, little, unaligned>(data);
-    return { keyLength, dataLength };
-  }
-
-  static internal_key_type ReadKey(const uint8_t *data, unsigned length) {
-    uint8_t kind = endian::readNext<uint8_t, little, unaligned>(data);
-    switch (kind) {
-    case static_cast<uint8_t>(DeclNameKind::Normal): {
-      StringRef str(reinterpret_cast<const char *>(data),
-                    length - sizeof(uint8_t));
-      return {DeclBaseName::Kind::Normal, str};
-    }
-    case static_cast<uint8_t>(DeclNameKind::Subscript):
-      return {DeclBaseName::Kind::Subscript, StringRef()};
-    case static_cast<uint8_t>(DeclNameKind::Destructor):
-      return {DeclBaseName::Kind::Destructor, StringRef()};
-    default:
-      llvm_unreachable("Unknown DeclNameKind");
-    }
-  }
-
-  static data_type ReadData(internal_key_type key, const uint8_t *data,
-                            unsigned length) {
-    data_type result;
-    while (length > 0) {
-      uint8_t kind = *data++;
-      DeclID offset = endian::readNext<uint32_t, little, unaligned>(data);
-      result.push_back({ kind, offset });
-      length -= 5;
-    }
-
-    return result;
-  }
-};
-
-/// Used to deserialize entries in the on-disk decl hash table.
-class ModuleFile::ExtensionTableInfo {
-  ModuleFile &File;
-public:
-  using internal_key_type = StringRef;
-  using external_key_type = Identifier;
-  using data_type = SmallVector<std::pair<StringRef, DeclID>, 8>;
-  using hash_value_type = uint32_t;
-  using offset_type = unsigned;
-
-  internal_key_type GetInternalKey(external_key_type ID) {
-    return ID.str();
-  }
-
-  hash_value_type ComputeHash(internal_key_type key) {
-    return llvm::djbHash(key, SWIFTMODULE_HASH_SEED);
-  }
-
-  static bool EqualKey(internal_key_type lhs, internal_key_type rhs) {
-    return lhs == rhs;
-  }
-
-  static std::pair<unsigned, unsigned> ReadKeyDataLength(const uint8_t *&data) {
-    unsigned keyLength = endian::readNext<uint16_t, little, unaligned>(data);
-    unsigned dataLength = endian::readNext<uint16_t, little, unaligned>(data);
-    return { keyLength, dataLength };
-  }
-
-  static internal_key_type ReadKey(const uint8_t *data, unsigned length) {
-    return StringRef(reinterpret_cast<const char *>(data), length);
-  }
-
-  data_type ReadData(internal_key_type key, const uint8_t *data,
-                     unsigned length) {
-    data_type result;
-    const uint8_t *limit = data + length;
-    while (data < limit) {
-      DeclID offset = endian::readNext<uint32_t, little, unaligned>(data);
-
-      int32_t nameIDOrLength =
-          endian::readNext<int32_t, little, unaligned>(data);
-      StringRef moduleNameOrMangledBase;
-      if (nameIDOrLength < 0) {
-        const ModuleDecl *module = File.getModule(-nameIDOrLength);
-        if (module)
-          moduleNameOrMangledBase = module->getName().str();
-      } else {
-        moduleNameOrMangledBase =
-            StringRef(reinterpret_cast<const char *>(data), nameIDOrLength);
-        data += nameIDOrLength;
-      }
-
-      result.push_back({ moduleNameOrMangledBase, offset });
-    }
-
-    return result;
-  }
-
-  explicit ExtensionTableInfo(ModuleFile &file) : File(file) {}
-};
-
-/// Used to deserialize entries in the on-disk decl hash table.
-class ModuleFile::LocalDeclTableInfo {
-public:
-  using internal_key_type = StringRef;
-  using external_key_type = internal_key_type;
-  using data_type = DeclID;
-  using hash_value_type = uint32_t;
-  using offset_type = unsigned;
-
-  internal_key_type GetInternalKey(external_key_type ID) {
-    return ID;
-  }
-
-  external_key_type GetExternalKey(internal_key_type ID) {
-    return ID;
-  }
-
-  hash_value_type ComputeHash(internal_key_type key) {
-    return llvm::djbHash(key, SWIFTMODULE_HASH_SEED);
-  }
-
-  static bool EqualKey(internal_key_type lhs, internal_key_type rhs) {
-    return lhs == rhs;
-  }
-
-  static std::pair<unsigned, unsigned> ReadKeyDataLength(const uint8_t *&data) {
-    unsigned keyLength = endian::readNext<uint16_t, little, unaligned>(data);
-    return { keyLength, sizeof(uint32_t) };
-  }
-
-  static internal_key_type ReadKey(const uint8_t *data, unsigned length) {
-    return StringRef(reinterpret_cast<const char *>(data), length);
-  }
-
-  static data_type ReadData(internal_key_type key, const uint8_t *data,
-                            unsigned length) {
-    return endian::readNext<uint32_t, little, unaligned>(data);
-  }
-};
-
-class ModuleFile::NestedTypeDeclsTableInfo {
-public:
-  using internal_key_type = StringRef;
-  using external_key_type = Identifier;
-  using data_type = SmallVector<std::pair<DeclID, DeclID>, 4>;
-  using hash_value_type = uint32_t;
-  using offset_type = unsigned;
-
-  internal_key_type GetInternalKey(external_key_type ID) {
-    return ID.str();
-  }
-
-  hash_value_type ComputeHash(internal_key_type key) {
-    return llvm::djbHash(key, SWIFTMODULE_HASH_SEED);
-  }
-
-  static bool EqualKey(internal_key_type lhs, internal_key_type rhs) {
-    return lhs == rhs;
-  }
-
-  static std::pair<unsigned, unsigned> ReadKeyDataLength(const uint8_t *&data) {
-    unsigned keyLength = endian::readNext<uint16_t, little, unaligned>(data);
-    unsigned dataLength = endian::readNext<uint16_t, little, unaligned>(data);
-    return { keyLength, dataLength };
-  }
-
-  static internal_key_type ReadKey(const uint8_t *data, unsigned length) {
-    return StringRef(reinterpret_cast<const char *>(data), length);
-  }
-
-  static data_type ReadData(internal_key_type key, const uint8_t *data,
-                            unsigned length) {
-    data_type result;
-    while (length > 0) {
-      DeclID parentID = endian::readNext<uint32_t, little, unaligned>(data);
-      DeclID childID = endian::readNext<uint32_t, little, unaligned>(data);
-      result.push_back({ parentID, childID });
-      length -= sizeof(uint32_t) * 2;
-    }
-
-    return result;
-  }
-};
-
-// Indexing the members of all Decls (well, NominalTypeDecls anyway) is
-// accomplished by a 2-level hashtable scheme. The outer table here maps from
-// DeclBaseNames to serialization::BitOffsets of sub-tables. The sub-tables --
-// SerializedDeclMembersTables, one table per name -- map from the enclosing
-// (NominalTypeDecl) DeclID to a vector of DeclIDs of members of the nominal
-// with the name. See DeclMembersTableInfo below.
-class ModuleFile::DeclMemberNamesTableInfo {
-public:
-  using internal_key_type = std::pair<DeclBaseName::Kind, StringRef>;
-  using external_key_type = DeclBaseName;
-  using data_type = serialization::BitOffset;
-  using hash_value_type = uint32_t;
-  using offset_type = unsigned;
-
-  internal_key_type GetInternalKey(external_key_type ID) {
-    if (ID.getKind() == DeclBaseName::Kind::Normal) {
-      return {DeclBaseName::Kind::Normal, ID.getIdentifier().str()};
-    } else {
-      return {ID.getKind(), StringRef()};
-    }
-  }
-
-  hash_value_type ComputeHash(internal_key_type key) {
-    if (key.first == DeclBaseName::Kind::Normal) {
-      return llvm::djbHash(key.second, SWIFTMODULE_HASH_SEED);
-    } else {
-      return (hash_value_type)key.first;
-    }
-  }
-
-  static bool EqualKey(internal_key_type lhs, internal_key_type rhs) {
-    return lhs == rhs;
-  }
-
-  static std::pair<unsigned, unsigned> ReadKeyDataLength(const uint8_t *&data) {
-    unsigned keyLength = endian::readNext<uint16_t, little, unaligned>(data);
-    return { keyLength, sizeof(uint32_t) };
-  }
-
-  static internal_key_type ReadKey(const uint8_t *data, unsigned length) {
-    uint8_t kind = endian::readNext<uint8_t, little, unaligned>(data);
-    switch (kind) {
-    case static_cast<uint8_t>(DeclNameKind::Normal): {
-      StringRef str(reinterpret_cast<const char *>(data),
-                    length - sizeof(uint8_t));
-      return {DeclBaseName::Kind::Normal, str};
-    }
-    case static_cast<uint8_t>(DeclNameKind::Subscript):
-      return {DeclBaseName::Kind::Subscript, StringRef()};
-    case static_cast<uint8_t>(DeclNameKind::Destructor):
-      return {DeclBaseName::Kind::Destructor, StringRef()};
-    case static_cast<uint8_t>(DeclNameKind::Constructor):
-      return {DeclBaseName::Kind::Constructor, StringRef()};
-    default:
-      llvm_unreachable("Unknown DeclNameKind");
-    }
-  }
-
-  static data_type ReadData(internal_key_type key, const uint8_t *data,
-                            unsigned length) {
-    assert(length == sizeof(uint32_t));
-    return endian::readNext<uint32_t, little, unaligned>(data);
-  }
-};
-
-// Second half of the 2-level member name lookup scheme, see
-// DeclMemberNamesTableInfo above. There is one of these tables for each member
-// DeclBaseName N in the module, and it maps from enclosing DeclIDs (say: each
-// NominalTypeDecl T that has members named N) to the set of N-named members of
-// T. In other words, there are no names in this table: the names are one level
-// up, this table just maps { Owner-DeclID => [Member-DeclID, ...] }.
-class ModuleFile::DeclMembersTableInfo {
-public:
-  using internal_key_type = uint32_t;
-  using external_key_type = DeclID;
-  using data_type = SmallVector<DeclID, 2>;
-  using hash_value_type = uint32_t;
-  using offset_type = unsigned;
-
-  internal_key_type GetInternalKey(external_key_type ID) {
-    return ID;
-  }
-
-  hash_value_type ComputeHash(internal_key_type key) {
-    return llvm::hash_value(key);
-  }
-
-  static bool EqualKey(internal_key_type lhs, internal_key_type rhs) {
-    return lhs == rhs;
-  }
-
-  static std::pair<unsigned, unsigned> ReadKeyDataLength(const uint8_t *&data) {
-    unsigned dataLength = endian::readNext<uint16_t, little, unaligned>(data);
-    return { sizeof(uint32_t), dataLength };
-  }
-
-  static internal_key_type ReadKey(const uint8_t *data, unsigned length) {
-    return endian::readNext<uint32_t, little, unaligned>(data);
-  }
-
-  static data_type ReadData(internal_key_type key, const uint8_t *data,
-                            unsigned length) {
-    data_type result;
-    while (length > 0) {
-      DeclID declID = endian::readNext<uint32_t, little, unaligned>(data);
-      result.push_back(declID);
-      length -= sizeof(uint32_t);
-    }
-    return result;
-  }
-};
-
-
-std::unique_ptr<ModuleFile::SerializedDeclTable>
-ModuleFile::readDeclTable(ArrayRef<uint64_t> fields, StringRef blobData) {
-  uint32_t tableOffset;
-  index_block::DeclListLayout::readRecord(fields, tableOffset);
-  auto base = reinterpret_cast<const uint8_t *>(blobData.data());
-
-  using OwnedTable = std::unique_ptr<SerializedDeclTable>;
-  return OwnedTable(SerializedDeclTable::Create(base + tableOffset,
-                                                base + sizeof(uint32_t), base));
-}
-
-std::unique_ptr<ModuleFile::SerializedExtensionTable>
-ModuleFile::readExtensionTable(ArrayRef<uint64_t> fields, StringRef blobData) {
-  uint32_t tableOffset;
-  index_block::DeclListLayout::readRecord(fields, tableOffset);
-  auto base = reinterpret_cast<const uint8_t *>(blobData.data());
-
-  using OwnedTable = std::unique_ptr<SerializedExtensionTable>;
-  return OwnedTable(SerializedExtensionTable::Create(base + tableOffset,
-    base + sizeof(uint32_t), base, ExtensionTableInfo(*this)));
-}
-
-std::unique_ptr<ModuleFile::SerializedLocalDeclTable>
-ModuleFile::readLocalDeclTable(ArrayRef<uint64_t> fields, StringRef blobData) {
-  uint32_t tableOffset;
-  index_block::DeclListLayout::readRecord(fields, tableOffset);
-  auto base = reinterpret_cast<const uint8_t *>(blobData.data());
-
-  using OwnedTable = std::unique_ptr<SerializedLocalDeclTable>;
-  return OwnedTable(SerializedLocalDeclTable::Create(base + tableOffset,
-    base + sizeof(uint32_t), base));
-}
-
-std::unique_ptr<ModuleFile::SerializedNestedTypeDeclsTable>
-ModuleFile::readNestedTypeDeclsTable(ArrayRef<uint64_t> fields,
-                                     StringRef blobData) {
-  uint32_t tableOffset;
-  index_block::NestedTypeDeclsLayout::readRecord(fields, tableOffset);
-  auto base = reinterpret_cast<const uint8_t *>(blobData.data());
-
-  using OwnedTable = std::unique_ptr<SerializedNestedTypeDeclsTable>;
-  return OwnedTable(SerializedNestedTypeDeclsTable::Create(base + tableOffset,
-      base + sizeof(uint32_t), base));
-}
-
-std::unique_ptr<ModuleFile::SerializedDeclMemberNamesTable>
-ModuleFile::readDeclMemberNamesTable(ArrayRef<uint64_t> fields,
-                                     StringRef blobData) {
-  uint32_t tableOffset;
-  index_block::DeclMemberNamesLayout::readRecord(fields, tableOffset);
-  auto base = reinterpret_cast<const uint8_t *>(blobData.data());
-
-  using OwnedTable = std::unique_ptr<SerializedDeclMemberNamesTable>;
-  return OwnedTable(SerializedDeclMemberNamesTable::Create(base + tableOffset,
-      base + sizeof(uint32_t), base));
-}
-
-std::unique_ptr<ModuleFile::SerializedDeclMembersTable>
-ModuleFile::readDeclMembersTable(ArrayRef<uint64_t> fields,
-                                     StringRef blobData) {
-  uint32_t tableOffset;
-  decl_member_tables_block::DeclMembersLayout::readRecord(fields,
-                                                          tableOffset);
-  auto base = reinterpret_cast<const uint8_t *>(blobData.data());
-
-  using OwnedTable = std::unique_ptr<SerializedDeclMembersTable>;
-  return OwnedTable(SerializedDeclMembersTable::Create(base + tableOffset,
-      base + sizeof(uint32_t), base));
-}
-
-/// Used to deserialize entries in the on-disk Objective-C method table.
-class ModuleFile::ObjCMethodTableInfo {
-public:
-  using internal_key_type = std::string;
-  using external_key_type = ObjCSelector;
-  using data_type = SmallVector<std::tuple<std::string, bool, DeclID>, 8>;
-  using hash_value_type = uint32_t;
-  using offset_type = unsigned;
-
-  internal_key_type GetInternalKey(external_key_type ID) {
-    llvm::SmallString<32> scratch;
-    return ID.getString(scratch).str();
-  }
-
-  hash_value_type ComputeHash(internal_key_type key) {
-    return llvm::djbHash(key, SWIFTMODULE_HASH_SEED);
-  }
-
-  static bool EqualKey(internal_key_type lhs, internal_key_type rhs) {
-    return lhs == rhs;
-  }
-
-  static std::pair<unsigned, unsigned> ReadKeyDataLength(const uint8_t *&data) {
-    unsigned keyLength = endian::readNext<uint16_t, little, unaligned>(data);
-    unsigned dataLength = endian::readNext<uint32_t, little, unaligned>(data);
-    return { keyLength, dataLength };
-  }
-
-  static internal_key_type ReadKey(const uint8_t *data, unsigned length) {
-    return std::string(reinterpret_cast<const char *>(data), length);
-  }
-
-  static data_type ReadData(internal_key_type key, const uint8_t *data,
-                            unsigned length) {
-    const constexpr auto recordSize = sizeof(uint32_t) + 1 + sizeof(uint32_t);
-    data_type result;
-    while (length > 0) {
-      unsigned ownerLen = endian::readNext<uint32_t, little, unaligned>(data);
-      bool isInstanceMethod = *data++ != 0;
-      DeclID methodID = endian::readNext<uint32_t, little, unaligned>(data);
-      std::string ownerName((const char *)data, ownerLen);
-      result.push_back(
-        std::make_tuple(std::move(ownerName), isInstanceMethod, methodID));
-      data += ownerLen;
-      length -= (recordSize + ownerLen);
-    }
-
-    return result;
-  }
-};
-
-std::unique_ptr<ModuleFile::SerializedObjCMethodTable>
-ModuleFile::readObjCMethodTable(ArrayRef<uint64_t> fields, StringRef blobData) {
-  uint32_t tableOffset;
-  index_block::ObjCMethodTableLayout::readRecord(fields, tableOffset);
-  auto base = reinterpret_cast<const uint8_t *>(blobData.data());
-
-  using OwnedTable = std::unique_ptr<SerializedObjCMethodTable>;
-  return OwnedTable(
-           SerializedObjCMethodTable::Create(base + tableOffset,
-                                             base + sizeof(uint32_t), base));
-}
-
-/// Used to deserialize entries in the on-disk derivative function configuration
-/// table.
-class ModuleFile::DerivativeFunctionConfigTableInfo {
-public:
-  using internal_key_type = StringRef;
-  using external_key_type = internal_key_type;
-  using data_type = SmallVector<std::pair<std::string, GenericSignatureID>, 8>;
-  using hash_value_type = uint32_t;
-  using offset_type = unsigned;
-
-  external_key_type GetExternalKey(internal_key_type ID) { return ID; }
-
-  internal_key_type GetInternalKey(external_key_type ID) { return ID; }
-
-  hash_value_type ComputeHash(internal_key_type key) {
-    return llvm::djbHash(key, SWIFTMODULE_HASH_SEED);
-  }
-
-  static bool EqualKey(internal_key_type lhs, internal_key_type rhs) {
-    return lhs == rhs;
-  }
-
-  static std::pair<unsigned, unsigned> ReadKeyDataLength(const uint8_t *&data) {
-    unsigned keyLength = endian::readNext<uint16_t, little, unaligned>(data);
-    unsigned dataLength = endian::readNext<uint16_t, little, unaligned>(data);
-    return {keyLength, dataLength};
-  }
-
-  static internal_key_type ReadKey(const uint8_t *data, unsigned length) {
-    return StringRef(reinterpret_cast<const char *>(data), length);
-  }
-
-  static data_type ReadData(internal_key_type key, const uint8_t *data,
-                            unsigned length) {
-    data_type result;
-    const uint8_t *limit = data + length;
-    while (data < limit) {
-      DeclID genSigId = endian::readNext<uint32_t, little, unaligned>(data);
-      int32_t nameLength = endian::readNext<int32_t, little, unaligned>(data);
-      std::string mangledName(reinterpret_cast<const char *>(data), nameLength);
-      data += nameLength;
-      result.push_back({mangledName, genSigId});
-    }
-    return result;
-  }
-};
-
-std::unique_ptr<ModuleFile::SerializedDerivativeFunctionConfigTable>
-ModuleFile::readDerivativeFunctionConfigTable(ArrayRef<uint64_t> fields,
-                                              StringRef blobData) {
-  uint32_t tableOffset;
-  index_block::DerivativeFunctionConfigTableLayout::readRecord(fields,
-                                                               tableOffset);
-  auto base = reinterpret_cast<const uint8_t *>(blobData.data());
-
-  using OwnedTable = std::unique_ptr<SerializedDerivativeFunctionConfigTable>;
-  return OwnedTable(SerializedDerivativeFunctionConfigTable::Create(
-      base + tableOffset, base + sizeof(uint32_t), base));
-}
-
-bool ModuleFile::readIndexBlock(llvm::BitstreamCursor &cursor) {
-  if (llvm::Error Err = cursor.EnterSubBlock(INDEX_BLOCK_ID)) {
-    // FIXME this drops the error on the floor.
-    consumeError(std::move(Err));
-    return false;
-  }
-
-  SmallVector<uint64_t, 4> scratch;
-  StringRef blobData;
-
-  while (!cursor.AtEndOfStream()) {
-    Expected<llvm::BitstreamEntry> maybeEntry = cursor.advance();
-    if (!maybeEntry) {
-      // FIXME this drops the error on the floor.
-      consumeError(maybeEntry.takeError());
-      return false;
-    }
-    llvm::BitstreamEntry entry = maybeEntry.get();
-    switch (entry.Kind) {
-    case llvm::BitstreamEntry::EndBlock:
-      return true;
-
-    case llvm::BitstreamEntry::Error:
-      return false;
-
-    case llvm::BitstreamEntry::SubBlock:
-      if (entry.ID == DECL_MEMBER_TABLES_BLOCK_ID) {
-        DeclMemberTablesCursor = cursor;
-        if (llvm::Error Err = DeclMemberTablesCursor.EnterSubBlock(
-                DECL_MEMBER_TABLES_BLOCK_ID)) {
-          // FIXME this drops the error on the floor.
-          consumeError(std::move(Err));
-          return false;
-        }
-        llvm::BitstreamEntry subentry;
-        do {
-          // Scan forward, to load the cursor with any abbrevs we'll need while
-          // seeking inside this block later.
-          Expected<llvm::BitstreamEntry> maybeEntry =
-              DeclMemberTablesCursor.advance(
-                  llvm::BitstreamCursor::AF_DontPopBlockAtEnd);
-          if (!maybeEntry) {
-            // FIXME this drops the error on the floor.
-            consumeError(maybeEntry.takeError());
-            return false;
-          }
-          subentry = maybeEntry.get();
-        } while (!DeclMemberTablesCursor.AtEndOfStream() &&
-                 subentry.Kind != llvm::BitstreamEntry::Record &&
-                 subentry.Kind != llvm::BitstreamEntry::EndBlock);
-      }
-      if (cursor.SkipBlock())
-        return false;
-      break;
-
-    case llvm::BitstreamEntry::Record:
-      scratch.clear();
-      blobData = {};
-      Expected<unsigned> maybeKind =
-          cursor.readRecord(entry.ID, scratch, &blobData);
-      if (!maybeKind) {
-        // FIXME this drops the error on the floor.
-        consumeError(maybeKind.takeError());
-        return false;
-      }
-      unsigned kind = maybeKind.get();
-
-      switch (kind) {
-      case index_block::DECL_OFFSETS:
-        assert(blobData.empty());
-        allocateBuffer(Decls, scratch);
-        break;
-      case index_block::TYPE_OFFSETS:
-        assert(blobData.empty());
-        allocateBuffer(Types, scratch);
-        break;
-      case index_block::CLANG_TYPE_OFFSETS:
-        assert(blobData.empty());
-        allocateBuffer(ClangTypes, scratch);
-        break;
-      case index_block::IDENTIFIER_OFFSETS:
-        assert(blobData.empty());
-        allocateBuffer(Identifiers, scratch);
-        break;
-      case index_block::TOP_LEVEL_DECLS:
-        TopLevelDecls = readDeclTable(scratch, blobData);
-        break;
-      case index_block::OPERATORS:
-        OperatorDecls = readDeclTable(scratch, blobData);
-        break;
-      case index_block::PRECEDENCE_GROUPS:
-        PrecedenceGroupDecls = readDeclTable(scratch, blobData);
-        break;
-      case index_block::EXTENSIONS:
-        ExtensionDecls = readExtensionTable(scratch, blobData);
-        break;
-      case index_block::CLASS_MEMBERS_FOR_DYNAMIC_LOOKUP:
-        ClassMembersForDynamicLookup = readDeclTable(scratch, blobData);
-        break;
-      case index_block::OPERATOR_METHODS:
-        OperatorMethodDecls = readDeclTable(scratch, blobData);
-        break;
-      case index_block::OBJC_METHODS:
-        ObjCMethods = readObjCMethodTable(scratch, blobData);
-        break;
-      case index_block::DERIVATIVE_FUNCTION_CONFIGURATIONS:
-        DerivativeFunctionConfigurations =
-            readDerivativeFunctionConfigTable(scratch, blobData);
-        break;
-      case index_block::ENTRY_POINT:
-        assert(blobData.empty());
-        setEntryPointClassID(scratch.front());
-        break;
-      case index_block::ORDERED_TOP_LEVEL_DECLS:
-        allocateBuffer(OrderedTopLevelDecls, scratch);
-        break;
-      case index_block::LOCAL_TYPE_DECLS:
-        LocalTypeDecls = readLocalDeclTable(scratch, blobData);
-        break;
-      case index_block::OPAQUE_RETURN_TYPE_DECLS:
-        OpaqueReturnTypeDecls = readLocalDeclTable(scratch, blobData);
-        break;
-      case index_block::NESTED_TYPE_DECLS:
-        NestedTypeDecls = readNestedTypeDeclsTable(scratch, blobData);
-        break;
-      case index_block::DECL_MEMBER_NAMES:
-        DeclMemberNames = readDeclMemberNamesTable(scratch, blobData);
-        break;
-      case index_block::LOCAL_DECL_CONTEXT_OFFSETS:
-        assert(blobData.empty());
-        allocateBuffer(LocalDeclContexts, scratch);
-        break;
-      case index_block::GENERIC_SIGNATURE_OFFSETS:
-        assert(blobData.empty());
-        allocateBuffer(GenericSignatures, scratch);
-        break;
-      case index_block::SUBSTITUTION_MAP_OFFSETS:
-        assert(blobData.empty());
-        allocateBuffer(SubstitutionMaps, scratch);
-        break;
-      case index_block::NORMAL_CONFORMANCE_OFFSETS:
-        assert(blobData.empty());
-        allocateBuffer(NormalConformances, scratch);
-        break;
-      case index_block::SIL_LAYOUT_OFFSETS:
-        assert(blobData.empty());
-        allocateBuffer(SILLayouts, scratch);
-        break;
-
-      default:
-        // Unknown index kind, which this version of the compiler won't use.
-        break;
-      }
-      break;
-    }
-  }
-
-  return false;
-}
-
-class ModuleFile::DeclCommentTableInfo {
-  ModuleFile &F;
-
-public:
-  using internal_key_type = StringRef;
-  using external_key_type = StringRef;
-  using data_type = CommentInfo;
-  using hash_value_type = uint32_t;
-  using offset_type = unsigned;
-
-  DeclCommentTableInfo(ModuleFile &F) : F(F) {}
-
-  internal_key_type GetInternalKey(external_key_type key) {
-    return key;
-  }
-
-  hash_value_type ComputeHash(internal_key_type key) {
-    assert(!key.empty());
-    return llvm::djbHash(key, SWIFTDOC_HASH_SEED_5_1);
-  }
-
-  static bool EqualKey(internal_key_type lhs, internal_key_type rhs) {
-    return lhs == rhs;
-  }
-
-  static std::pair<unsigned, unsigned> ReadKeyDataLength(const uint8_t *&data) {
-    unsigned keyLength = endian::readNext<uint32_t, little, unaligned>(data);
-    unsigned dataLength = endian::readNext<uint32_t, little, unaligned>(data);
-    return { keyLength, dataLength };
-  }
-
-  static internal_key_type ReadKey(const uint8_t *data, unsigned length) {
-    return StringRef(reinterpret_cast<const char *>(data), length);
-  }
-
-  data_type ReadData(internal_key_type key, const uint8_t *data,
-                     unsigned length) {
-    data_type result;
-
-    {
-      unsigned BriefSize = endian::readNext<uint32_t, little, unaligned>(data);
-      result.Brief = StringRef(reinterpret_cast<const char *>(data), BriefSize);
-      data += BriefSize;
-    }
-
-    unsigned NumComments = endian::readNext<uint32_t, little, unaligned>(data);
-    MutableArrayRef<SingleRawComment> Comments =
-        F.getContext().AllocateUninitialized<SingleRawComment>(NumComments);
-
-    for (unsigned i = 0; i != NumComments; ++i) {
-      unsigned StartColumn =
-          endian::readNext<uint32_t, little, unaligned>(data);
-      unsigned RawSize = endian::readNext<uint32_t, little, unaligned>(data);
-      auto RawText = StringRef(reinterpret_cast<const char *>(data), RawSize);
-      data += RawSize;
-
-      new (&Comments[i]) SingleRawComment(RawText, StartColumn);
-    }
-    result.Raw = RawComment(Comments);
-    result.Group = endian::readNext<uint32_t, little, unaligned>(data);
-    result.SourceOrder = endian::readNext<uint32_t, little, unaligned>(data);
-    return result;
-  }
-};
-
-std::unique_ptr<ModuleFile::SerializedDeclCommentTable>
-ModuleFile::readDeclCommentTable(ArrayRef<uint64_t> fields,
-                                 StringRef blobData) {
-  if (fields.empty() || blobData.empty())
-    return nullptr;
-  uint32_t tableOffset = static_cast<uint32_t>(fields.front());
-  auto base = reinterpret_cast<const uint8_t *>(blobData.data());
-
-  return std::unique_ptr<SerializedDeclCommentTable>(
-    SerializedDeclCommentTable::Create(base + tableOffset,
-                                       base + sizeof(uint32_t), base,
-                                       DeclCommentTableInfo(*this)));
-}
-
-std::unique_ptr<ModuleFile::GroupNameTable>
-ModuleFile::readGroupTable(ArrayRef<uint64_t> Fields, StringRef BlobData) {
-  std::unique_ptr<ModuleFile::GroupNameTable> pMap(
-    new ModuleFile::GroupNameTable);
-  auto Data = reinterpret_cast<const uint8_t *>(BlobData.data());
-  unsigned GroupCount = endian::readNext<uint32_t, little, unaligned>(Data);
-  for (unsigned I = 0; I < GroupCount; ++I) {
-    auto RawSize = endian::readNext<uint32_t, little, unaligned>(Data);
-    auto RawText = StringRef(reinterpret_cast<const char *>(Data), RawSize);
-    Data += RawSize;
-    (*pMap)[I] = RawText;
-  }
-  return pMap;
-}
-
-bool ModuleFile::readCommentBlock(llvm::BitstreamCursor &cursor) {
-  if (llvm::Error Err = cursor.EnterSubBlock(COMMENT_BLOCK_ID)) {
-    // FIXME this drops the error on the floor.
-    consumeError(std::move(Err));
-    return false;
-  }
-
-  SmallVector<uint64_t, 4> scratch;
-  StringRef blobData;
-
-  while (!cursor.AtEndOfStream()) {
-    Expected<llvm::BitstreamEntry> maybeEntry = cursor.advance();
-    if (!maybeEntry) {
-      // FIXME this drops the error on the floor.
-      consumeError(maybeEntry.takeError());
-      return false;
-    }
-    llvm::BitstreamEntry entry = maybeEntry.get();
-    switch (entry.Kind) {
-    case llvm::BitstreamEntry::EndBlock:
-      return true;
-
-    case llvm::BitstreamEntry::Error:
-      return false;
-
-    case llvm::BitstreamEntry::SubBlock:
-      // Unknown sub-block, which this version of the compiler won't use.
-      if (cursor.SkipBlock())
-        return false;
-      break;
-
-    case llvm::BitstreamEntry::Record:
-      scratch.clear();
-      Expected<unsigned> maybeKind =
-          cursor.readRecord(entry.ID, scratch, &blobData);
-      if (!maybeKind) {
-        // FIXME this drops the error on the floor.
-        consumeError(maybeKind.takeError());
-        return false;
-      }
-      unsigned kind = maybeKind.get();
-
-      switch (kind) {
-      case comment_block::DECL_COMMENTS:
-        DeclCommentTable = readDeclCommentTable(scratch, blobData);
-        break;
-      case comment_block::GROUP_NAMES:
-        GroupNamesMap = readGroupTable(scratch, blobData);
-        break;
-      default:
-        // Unknown index kind, which this version of the compiler won't use.
-        break;
-      }
-      break;
-    }
-  }
-
-  return false;
-}
-
-static Optional<swift::LibraryKind> getActualLibraryKind(unsigned rawKind) {
-  auto stableKind = static_cast<serialization::LibraryKind>(rawKind);
-  if (stableKind != rawKind)
-    return None;
-
-  switch (stableKind) {
-  case serialization::LibraryKind::Library:
-    return swift::LibraryKind::Library;
-  case serialization::LibraryKind::Framework:
-    return swift::LibraryKind::Framework;
-  }
-
-  // If there's a new case value in the module file, ignore it.
-  return None;
-}
-
-static Optional<ModuleDecl::ImportFilterKind>
-getActualImportControl(unsigned rawValue) {
-  // We switch on the raw value rather than the enum in order to handle future
-  // values.
-  switch (rawValue) {
-  case static_cast<unsigned>(serialization::ImportControl::Normal):
-    return ModuleDecl::ImportFilterKind::Private;
-  case static_cast<unsigned>(serialization::ImportControl::Exported):
-    return ModuleDecl::ImportFilterKind::Public;
-  case static_cast<unsigned>(serialization::ImportControl::ImplementationOnly):
-    return ModuleDecl::ImportFilterKind::ImplementationOnly;
-  default:
-    return None;
-  }
-}
-
-=======
->>>>>>> 768a404c
 static bool areCompatibleArchitectures(const llvm::Triple &moduleTarget,
                                        const llvm::Triple &ctxTarget) {
   if (moduleTarget.getArch() == ctxTarget.getArch())
@@ -1643,14 +358,8 @@
                       nullptr,
                       /*isFramework*/isFramework, loadedModuleFile,
                       &ExtInfo);
-<<<<<<< HEAD
   Name = loadedModuleFile->Name.str();
-  return std::move(loadedModuleFile->ModuleInputBuffer);
-=======
-
-  Name = loadedModuleFile->Name;
   return std::move(moduleBuf.get());
->>>>>>> 768a404c
 }
 
 OpaqueTypeDecl *ModuleFile::lookupOpaqueResultType(StringRef MangledName) {
