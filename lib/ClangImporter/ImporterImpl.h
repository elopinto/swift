--- conflicted
+++ resolved
@@ -1547,18 +1547,11 @@
   SwiftNameLookupExtension(std::unique_ptr<SwiftLookupTable> &pchLookupTable,
                            LookupTableMap &tables, ASTContext &ctx,
                            ClangSourceBufferImporter &buffersForDiagnostics,
-<<<<<<< HEAD
-                           const PlatformAvailability &avail, bool inferIAM)
+                           const PlatformAvailability &avail)
       : // An unfortunate workaround until D97702 lands.
         clang::ModuleFileExtension(static_cast<ModuleFileExtensionKind>(42)),
         pchLookupTable(pchLookupTable), lookupTables(tables), swiftCtx(ctx),
-        buffersForDiagnostics(buffersForDiagnostics), availability(avail),
-        inferImportAsMember(inferIAM) {}
-=======
-                           const PlatformAvailability &avail)
-      : pchLookupTable(pchLookupTable), lookupTables(tables), swiftCtx(ctx),
         buffersForDiagnostics(buffersForDiagnostics), availability(avail) {}
->>>>>>> 04709c10
 
   clang::ModuleFileExtensionMetadata getExtensionMetadata() const override;
   llvm::hash_code hashExtension(llvm::hash_code code) const override;
